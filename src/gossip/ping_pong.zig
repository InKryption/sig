--- conflicted
+++ resolved
@@ -252,11 +252,7 @@
     var rand = std.rand.DefaultPrng.init(seed);
     const rng = rand.random();
 
-<<<<<<< HEAD
-    var node = PubkeyAndSocketAddr{ Pubkey.random(rng), SocketAddr.UNSPECIFIED };
-=======
-    var the_node = PubkeyAndSocketAddr{ Pubkey.random(rng, .{}), SocketAddr.UNSPECIFIED };
->>>>>>> fb919ede
+    var the_node = PubkeyAndSocketAddr{ Pubkey.random(rng), SocketAddr.UNSPECIFIED };
     var now1 = try std.time.Instant.now();
     var our_kp = try KeyPair.create(null);
 
