const std = @import("std");
const builtin = @import("builtin");
const network = @import("zig-network");
const EndPoint = network.EndPoint;
const Packet = @import("packet.zig").Packet;
const PACKET_DATA_SIZE = @import("packet.zig").PACKET_DATA_SIZE;

const ThreadPool = @import("../sync/thread_pool.zig").ThreadPool;
const Task = ThreadPool.Task;
const Batch = ThreadPool.Batch;
const ArrayList = std.ArrayList;

const Thread = std.Thread;
const AtomicBool = std.atomic.Atomic(bool);
const UdpSocket = network.Socket;
const Tuple = std.meta.Tuple;
const SocketAddr = @import("../net/net.zig").SocketAddr;
const endpointToString = @import("../net/net.zig").endpointToString;
const _protocol = @import("protocol.zig");
const Protocol = _protocol.Protocol;
const PruneData = _protocol.PruneData;

const Mux = @import("../sync/mux.zig").Mux;
const RwMux = @import("../sync/mux.zig").RwMux;

const Ping = @import("ping_pong.zig").Ping;
const Pong = @import("ping_pong.zig").Pong;
const bincode = @import("../bincode/bincode.zig");
const crds = @import("../gossip/crds.zig");
const LegacyContactInfo = crds.LegacyContactInfo;
const CrdsValue = crds.CrdsValue;

const KeyPair = std.crypto.sign.Ed25519.KeyPair;
const Pubkey = @import("../core/pubkey.zig").Pubkey;
const getWallclockMs = @import("../gossip/crds.zig").getWallclockMs;

const _crds_table = @import("../gossip/crds_table.zig");
const CrdsTable = _crds_table.CrdsTable;
const CrdsError = _crds_table.CrdsError;
const HashTimeQueue = _crds_table.HashTimeQueue;
const CRDS_UNIQUE_PUBKEY_CAPACITY = _crds_table.CRDS_UNIQUE_PUBKEY_CAPACITY;
const AutoArrayHashSet = _crds_table.AutoArrayHashSet;

const Logger = @import("../trace/log.zig").Logger;
const DoNothingSink = @import("../trace/log.zig").DoNothingSink;
const Entry = @import("../trace/entry.zig").Entry;

const pull_request = @import("../gossip/pull_request.zig");
const CrdsFilter = pull_request.CrdsFilter;
const MAX_NUM_PULL_REQUESTS = pull_request.MAX_NUM_PULL_REQUESTS;

const pull_response = @import("../gossip/pull_response.zig");
const ActiveSet = @import("../gossip/active_set.zig").ActiveSet;

const Hash = @import("../core/hash.zig").Hash;

const socket_utils = @import("socket_utils.zig");

const Channel = @import("../sync/channel.zig").Channel;

const PacketBatch = ArrayList(Packet);
const PacketChannel = Channel(Packet);
const PacketBatchChannel = Channel(PacketBatch);

const ProtocolMessage = struct { from_endpoint: EndPoint, message: Protocol };

const ProtocolChannel = Channel(ProtocolMessage);
const PingCache = @import("./ping_pong.zig").PingCache;
const PingAndSocketAddr = @import("./ping_pong.zig").PingAndSocketAddr;
const echo = @import("../net/echo.zig");

pub const CRDS_GOSSIP_PULL_CRDS_TIMEOUT_MS: u64 = 15000;
pub const CRDS_GOSSIP_PUSH_MSG_TIMEOUT_MS: u64 = 30000;
pub const CRDS_GOSSIP_PRUNE_MSG_TIMEOUT_MS: u64 = 500;

pub const FAILED_INSERTS_RETENTION_MS: u64 = 20_000;

pub const MAX_PACKETS_PER_PUSH: usize = 64;
pub const MAX_BYTES_PER_PUSH: u64 = PACKET_DATA_SIZE * @as(u64, MAX_PACKETS_PER_PUSH);

// 4 (enum) + 32 (pubkey) + 8 (len) = 44
pub const MAX_PUSH_MESSAGE_PAYLOAD_SIZE: usize = PACKET_DATA_SIZE - 44;

pub const GOSSIP_SLEEP_MILLIS: u64 = 100;
pub const GOSSIP_PING_CACHE_CAPACITY: usize = 65536;
pub const GOSSIP_PING_CACHE_TTL_NS: u64 = std.time.ns_per_s * 1280;
pub const GOSSIP_PING_CACHE_RATE_LIMIT_DELAY_NS: u64 = std.time.ns_per_s * (1280 / 64);

pub const MAX_NUM_CRDS_VALUES_PULL_RESPONSE = 20; // TODO: this is approx the rust one -- should tune

/// Maximum number of origin nodes that a PruneData may contain, such that the
/// serialized size of the PruneMessage stays below PACKET_DATA_SIZE.
pub const MAX_PRUNE_DATA_NODES: usize = 32;
pub const NUM_ACTIVE_SET_ENTRIES: usize = 25;

const Config = struct { mode: enum { normal, tests, bench } = .normal };

pub const GossipService = struct {
    allocator: std.mem.Allocator,

    // note: this contact info should not change
    gossip_socket: UdpSocket,
    my_contact_info: LegacyContactInfo,
    my_keypair: KeyPair,
    my_pubkey: Pubkey,
    my_shred_version: u16,
    exit: *AtomicBool,

    // communication between threads
    packet_incoming_channel: *PacketBatchChannel,
    packet_outgoing_channel: *PacketBatchChannel,
    verified_incoming_channel: *ProtocolChannel,

    crds_table_rw: RwMux(CrdsTable),
    // push message things
    active_set_rw: RwMux(ActiveSet),
    push_msg_queue_mux: Mux(ArrayList(CrdsValue)),
    // pull message things
    failed_pull_hashes_mux: Mux(HashTimeQueue),

    entrypoints: ArrayList(SocketAddr),
    ping_cache_rw: RwMux(PingCache),
    logger: Logger,
    thread_pool: *ThreadPool,
    echo_server: echo.Server,

    // used for benchmarking
    messages_processed: std.atomic.Atomic(usize) = std.atomic.Atomic(usize).init(0),

    const Self = @This();

    pub fn init(
        allocator: std.mem.Allocator,
        my_contact_info: LegacyContactInfo,
        my_keypair: KeyPair,
        entrypoints: ?ArrayList(SocketAddr),
        exit: *AtomicBool,
        logger: Logger,
    ) error{ OutOfMemory, SocketCreateFailed, SocketBindFailed, SocketSetTimeoutFailed }!Self {
        var packet_incoming_channel = PacketBatchChannel.init(allocator, 10000);
        var packet_outgoing_channel = PacketBatchChannel.init(allocator, 10000);
        var verified_incoming_channel = ProtocolChannel.init(allocator, 10000);

        errdefer {
            packet_incoming_channel.deinit();
            packet_outgoing_channel.deinit();
            verified_incoming_channel.deinit();
        }

        var thread_pool = try allocator.create(ThreadPool);
        var n_threads = @min(@as(u32, @truncate(std.Thread.getCpuCount() catch 1)), 8);
        thread_pool.* = ThreadPool.init(.{
            .max_threads = n_threads,
            .stack_size = 2 * 1024 * 1024,
        });
        logger.debugf("using n_threads in gossip: {}\n", .{n_threads});

        var crds_table = try CrdsTable.init(allocator, thread_pool);
        errdefer crds_table.deinit();
        var crds_table_rw = RwMux(CrdsTable).init(crds_table);
        var my_pubkey = Pubkey.fromPublicKey(&my_keypair.public_key);
        var my_shred_version = my_contact_info.shred_version;
        var active_set = ActiveSet.init(allocator);

        // bind the socket
        const gossip_address = my_contact_info.gossip;
        var gossip_socket = UdpSocket.create(.ipv4, .udp) catch return error.SocketCreateFailed;
        gossip_socket.bindToPort(gossip_address.port()) catch return error.SocketBindFailed;
        gossip_socket.setReadTimeout(socket_utils.SOCKET_TIMEOUT) catch return error.SocketSetTimeoutFailed; // 1 second

        var failed_pull_hashes = HashTimeQueue.init(allocator);
        var push_msg_q = ArrayList(CrdsValue).init(allocator);

        var echo_server = echo.Server.init(allocator, my_contact_info.gossip.port(), logger, exit);

        return Self{
            .my_contact_info = my_contact_info,
            .my_keypair = my_keypair,
            .my_pubkey = my_pubkey,
            .my_shred_version = my_shred_version,
            .gossip_socket = gossip_socket,
            .exit = exit,
            .packet_incoming_channel = packet_incoming_channel,
            .packet_outgoing_channel = packet_outgoing_channel,
            .verified_incoming_channel = verified_incoming_channel,
            .crds_table_rw = crds_table_rw,
            .allocator = allocator,
            .push_msg_queue_mux = Mux(ArrayList(CrdsValue)).init(push_msg_q),
            .active_set_rw = RwMux(ActiveSet).init(active_set),
            .failed_pull_hashes_mux = Mux(HashTimeQueue).init(failed_pull_hashes),
            .entrypoints = entrypoints orelse ArrayList(SocketAddr).init(allocator),
            .ping_cache_rw = RwMux(PingCache).init(
                try PingCache.init(
                    allocator,
                    GOSSIP_PING_CACHE_TTL_NS,
                    GOSSIP_PING_CACHE_RATE_LIMIT_DELAY_NS,
                    GOSSIP_PING_CACHE_CAPACITY,
                ),
            ),
            .echo_server = echo_server,
            .logger = logger,
            .thread_pool = thread_pool,
        };
    }

    fn deinitRwMux(v: anytype) void {
        var lg = v.write();
        lg.mut().deinit();
        lg.unlock();
    }

    fn deinitMux(v: anytype) void {
        var lg = v.lock();
        lg.mut().deinit();
        lg.unlock();
    }

    pub fn deinit(self: *Self) void {
        self.echo_server.deinit();
        self.gossip_socket.close();

        {
            var buff_lock = self.packet_incoming_channel.buffer.lock();
            var buff: *std.ArrayList(PacketBatch) = buff_lock.mut();
            for (buff.items) |*item| item.deinit();
            buff_lock.unlock();
            self.packet_incoming_channel.deinit();
        }
        self.verified_incoming_channel.deinit();
        {
            var buff_lock = self.packet_outgoing_channel.buffer.lock();
            var buff: *std.ArrayList(PacketBatch) = buff_lock.mut();
            for (buff.items) |*item| item.deinit();
            buff_lock.unlock();
            self.packet_outgoing_channel.deinit();
        }

        self.entrypoints.deinit();

        self.allocator.destroy(self.thread_pool);

        deinitRwMux(&self.crds_table_rw);
        deinitRwMux(&self.active_set_rw);
        deinitRwMux(&self.ping_cache_rw);
        deinitMux(&self.push_msg_queue_mux);
        deinitMux(&self.failed_pull_hashes_mux);
    }

    /// these threads should run forever - so if they join - somethings wrong
    /// and we should shutdown
    fn joinAndExit(self: *Self, handle: *std.Thread) void {
        handle.join();
        self.exit.store(true, std.atomic.Ordering.Unordered);
    }

    /// spawns required threads for the gossip serivce.
    /// including:
    ///     1) socket reciever
    ///     2) packet verifier
    ///     3) packet processor
    ///     4) build message loop (to send outgoing message) (only active if not a spy node)
    ///     5) a socket responder (to send outgoing packets)
    ///     6) echo server
    pub fn run(self: *Self, spy_node: bool) !void {
        var ip_echo_server_listener_handle = try Thread.spawn(.{}, echo.Server.listenAndServe, .{&self.echo_server});
        defer self.joinAndExit(&ip_echo_server_listener_handle);

        var receiver_handle = try Thread.spawn(.{}, socket_utils.readSocket, .{
            self.allocator,
            &self.gossip_socket,
            self.packet_incoming_channel,
            self.exit,
            self.logger,
        });
        defer self.joinAndExit(&receiver_handle);

        var packet_verifier_handle = try Thread.spawn(.{}, Self.verifyPackets, .{self});
        defer self.joinAndExit(&packet_verifier_handle);

        var packet_handle = try Thread.spawn(.{}, Self.processMessages, .{self});
        defer self.joinAndExit(&packet_handle);

        var maybe_build_messages_handle = if (!spy_node) try Thread.spawn(.{}, Self.buildMessages, .{self}) else null;
        defer {
            if (maybe_build_messages_handle) |*handle| {
                self.joinAndExit(handle);
            }
        }

        var responder_handle = try Thread.spawn(.{}, socket_utils.sendSocket, .{
            &self.gossip_socket,
            self.packet_outgoing_channel,
            self.exit,
            self.logger,
        });
        defer self.joinAndExit(&responder_handle);
    }

    const VerifyMessageTask = struct {
        packet: *const Packet,
        allocator: std.mem.Allocator,
        verified_incoming_channel: *Channel(ProtocolMessage),
        logger: Logger,

        task: Task,
        done: std.atomic.Atomic(bool) = std.atomic.Atomic(bool).init(false),

        pub fn callback(task: *Task) void {
            var self = @fieldParentPtr(@This(), "task", task);
            std.debug.assert(!self.done.load(std.atomic.Ordering.Acquire));
            defer self.done.store(true, std.atomic.Ordering.Release);

            var protocol_message = bincode.readFromSlice(
                self.allocator,
                Protocol,
                self.packet.data[0..self.packet.size],
                bincode.Params.standard,
            ) catch {
                self.logger.debugf("gossip: packet_verify: failed to deserialize\n", .{});
                return;
            };

            protocol_message.sanitize() catch {
                self.logger.debugf("gossip: packet_verify: failed to sanitize\n", .{});
                bincode.free(self.allocator, protocol_message);
                return;
            };

            protocol_message.verifySignature() catch {
                self.logger.debugf("gossip: packet_verify: failed to verify signature\n", .{});
                bincode.free(self.allocator, protocol_message);
                return;
            };

            const msg = ProtocolMessage{
                .from_endpoint = self.packet.addr,
                .message = protocol_message,
            };
            self.verified_incoming_channel.send(msg) catch unreachable;
        }

        /// waits for the task to be done, then resets the done state to false
        fn awaitAndReset(self: *VerifyMessageTask) void {
            while (!self.done.load(std.atomic.Ordering.Acquire)) {
                // wait
            }
            self.done.store(false, std.atomic.Ordering.Release);
        }
    };

    /// main logic for deserializing Packets into Protocol messages
    /// and verifing they have valid values, and have valid signatures.
    /// Verified Protocol messages are then sent to the verified_channel.
    fn verifyPackets(self: *Self) !void {
        var tasks = try self.allocator.alloc(VerifyMessageTask, socket_utils.PACKETS_PER_BATCH);
        defer self.allocator.free(tasks);

        // pre-allocate all the tasks
        for (tasks) |*task| {
            task.* = VerifyMessageTask{
                .task = .{ .callback = VerifyMessageTask.callback },
                .allocator = self.allocator,
                .verified_incoming_channel = self.verified_incoming_channel,
                .packet = &Packet.default(),
                .logger = self.logger,
            };
        }

        while (!self.exit.load(std.atomic.Ordering.Unordered)) {
            const maybe_packets = try self.packet_incoming_channel.try_drain();
            if (maybe_packets == null) {
                continue;
            }

            const packet_batches = maybe_packets.?;
            defer {
                for (packet_batches) |*packet_batch| {
                    packet_batch.deinit();
                }
                self.packet_incoming_channel.allocator.free(packet_batches);
            }

            // verify in parallel using the threadpool
            var count: usize = 0;
            for (packet_batches) |*packet_batch| {
                for (packet_batch.items) |*packet| {
                    var task = &tasks[count % socket_utils.PACKETS_PER_BATCH];
                    if (count >= socket_utils.PACKETS_PER_BATCH) {
                        task.awaitAndReset();
                    }
                    task.packet = packet;

                    const batch = Batch.from(&task.task);
                    self.thread_pool.schedule(batch);

                    count += 1;
                }
            }

            for (tasks[0..@min(count, socket_utils.PACKETS_PER_BATCH)]) |*task| {
                task.awaitAndReset();
            }
        }

        self.logger.debugf("verify_packets loop closed\n", .{});
    }

    // structs used in process_messages loop
    pub const PullRequestMessage = struct {
        filter: CrdsFilter,
        value: CrdsValue,
        from_endpoint: EndPoint,
    };

    pub const PongMessage = struct {
        pong: *Pong,
        from_endpoint: *EndPoint,
    };

    pub const PingMessage = struct {
        ping: *Ping,
        from_endpoint: *EndPoint,
    };

    pub const PushMessage = struct {
        crds_values: []CrdsValue,
        from_pubkey: *const Pubkey,
        from_endpoint: *const EndPoint,
    };

    pub const PullResponseMessage = struct {
        crds_values: []CrdsValue,
        from_pubkey: *Pubkey,
    };

    /// main logic for recieving and processing `Protocol` messages.
    pub fn processMessages(self: *Self) !void {
        var timer = std.time.Timer.start() catch unreachable;
        var msg_count: usize = 0;

        // we batch messages bc:
        // 1) less lock contention
        // 2) can use packetbatchs (ie, pre-allocated packets)
        // 3) processing read-heavy messages in parallel (specifically pull-requests)

        const init_capacity = socket_utils.PACKETS_PER_BATCH;
        var push_messages = try ArrayList(PushMessage).initCapacity(self.allocator, init_capacity);
        var pull_requests = try ArrayList(PullRequestMessage).initCapacity(self.allocator, init_capacity);
        var pull_responses = try ArrayList(PullResponseMessage).initCapacity(self.allocator, init_capacity);
        var ping_messages = try ArrayList(PingMessage).initCapacity(self.allocator, init_capacity);
        var pong_messages = try ArrayList(PongMessage).initCapacity(self.allocator, init_capacity);
        var prune_messages = try ArrayList(*PruneData).initCapacity(self.allocator, init_capacity);

        defer {
            pull_responses.deinit();
            ping_messages.deinit();
            pong_messages.deinit();
            prune_messages.deinit();
            pull_requests.deinit();
            push_messages.deinit();
        }

        while (!self.exit.load(std.atomic.Ordering.Unordered)) {
            const maybe_protocol_messages = try self.verified_incoming_channel.try_drain();

            if (maybe_protocol_messages == null) {
                continue;
            }

            if (msg_count == 0) {
                timer.reset();
            }

            const protocol_messages = maybe_protocol_messages.?;
            defer {
                for (protocol_messages) |*msg| {
                    bincode.free(self.allocator, msg.message);
                }
                self.verified_incoming_channel.allocator.free(protocol_messages);
            }

            msg_count += protocol_messages.len;

            for (protocol_messages) |*protocol_message| {
                var from_endpoint: EndPoint = protocol_message.from_endpoint;

                switch (protocol_message.message) {
                    .PushMessage => |*push| {
                        try push_messages.append(PushMessage{
                            .crds_values = push[1],
                            .from_pubkey = &push[0],
                            .from_endpoint = &from_endpoint,
                        });
                    },
                    .PullResponse => |*pull| {
                        try pull_responses.append(PullResponseMessage{
                            .from_pubkey = &pull[0],
                            .crds_values = pull[1],
                        });
                    },
                    .PullRequest => |*pull| {
                        const value: CrdsValue = pull[1];
                        switch (value.data) {
                            .LegacyContactInfo => |*data| {
                                if (data.id.equals(&self.my_pubkey)) {
                                    // talking to myself == ignore
                                    continue;
                                }
                                // Allow spy nodes with shred-verion == 0 to pull from other nodes.
                                if (data.shred_version != 0 and data.shred_version != self.my_shred_version) {
                                    // non-matching shred version
                                    continue;
                                }
                            },
                            // only contact info supported
                            else => continue,
                        }

                        const from_addr = SocketAddr.fromEndpoint(&from_endpoint);
                        if (from_addr.isUnspecified() or from_addr.port() == 0) {
                            // unable to respond to these messages
                            continue;
                        }

                        try pull_requests.append(.{
                            .filter = pull[0],
                            .value = value,
                            .from_endpoint = from_endpoint,
                        });
                    },
                    .PruneMessage => |*prune| {
                        var prune_data = &prune[1];
                        const now = getWallclockMs();
                        const prune_wallclock = prune_data.wallclock;

                        const too_old = prune_wallclock < now -| CRDS_GOSSIP_PRUNE_MSG_TIMEOUT_MS;
                        const incorrect_destination = !prune_data.destination.equals(&self.my_pubkey);
                        if (too_old or incorrect_destination) {
                            continue;
                        }
                        try prune_messages.append(prune_data);
                    },
                    .PingMessage => |*ping| {
                        const from_addr = SocketAddr.fromEndpoint(&from_endpoint);
                        if (from_addr.isUnspecified() or from_addr.port() == 0) {
                            // unable to respond to these messages
                            continue;
                        }

                        try ping_messages.append(PingMessage{
                            .ping = ping,
                            .from_endpoint = &from_endpoint,
                        });
                    },
                    .PongMessage => |*pong| {
                        try pong_messages.append(PongMessage{
                            .pong = pong,
                            .from_endpoint = &from_endpoint,
                        });
                    },
                }
            }

            // handle batch messages
            if (push_messages.items.len > 0) {
                var x_timer = std.time.Timer.start() catch unreachable;
                const length = push_messages.items.len;
                self.handleBatchPushMessages(&push_messages) catch |err| {
                    self.logger.debugf("handleBatchPushMessages failed: {}\n", .{err});
                };
                const elapsed = x_timer.read();
                self.logger.debugf("handle batch push took {} with {} items @{}\n", .{ elapsed, length, msg_count });
                push_messages.clearRetainingCapacity();
            }

            if (prune_messages.items.len > 0) {
                var x_timer = std.time.Timer.start() catch unreachable;
                const length = prune_messages.items.len;
                self.handleBatchPruneMessages(&prune_messages);
                const elapsed = x_timer.read();
                self.logger.debugf("handle batch prune took {} with {} items @{}\n", .{ elapsed, length, msg_count });
                prune_messages.clearRetainingCapacity();
            }

            if (pull_requests.items.len > 0) {
                var x_timer = std.time.Timer.start() catch unreachable;
                const length = pull_requests.items.len;
                self.handleBatchPullRequest(pull_requests) catch |err| {
                    self.logger.debugf("handleBatchPullRequest failed: {}\n", .{err});
                };
                const elapsed = x_timer.read();
                self.logger.debugf("handle batch pull_req took {} with {} items @{}\n", .{ elapsed, length, msg_count });
                pull_requests.clearRetainingCapacity();
            }

            if (pull_responses.items.len > 0) {
                var x_timer = std.time.Timer.start() catch unreachable;
                const length = pull_responses.items.len;
                self.handleBatchPullResponses(&pull_responses) catch |err| {
                    self.logger.debugf("handleBatchPullResponses failed: {}\n", .{err});
                };
                const elapsed = x_timer.read();
                self.logger.debugf("handle batch pull_resp took {} with {} items @{}\n", .{ elapsed, length, msg_count });
                pull_responses.clearRetainingCapacity();
            }

            if (ping_messages.items.len > 0) {
                var x_timer = std.time.Timer.start() catch unreachable;
                const n_ping_messages = ping_messages.items.len;
                self.handleBatchPingMessages(&ping_messages) catch |err| {
                    self.logger.debugf("handleBatchPingMessages failed: {}\n", .{err});
                };
                self.logger.debugf("handle batch ping took {} with {} items @{}\n", .{ x_timer.read(), n_ping_messages, msg_count });
                ping_messages.clearRetainingCapacity();
            }

            if (pong_messages.items.len > 0) {
                var x_timer = std.time.Timer.start() catch unreachable;
                const n_pong_messages = pong_messages.items.len;
                self.handleBatchPongMessages(&pong_messages);
                self.logger.debugf("handle batch pong took {} with {} items @{}\n", .{ x_timer.read(), n_pong_messages, msg_count });
                pong_messages.clearRetainingCapacity();
            }

            // TRIM crds-table
            {
                var crds_table_lock = self.crds_table_rw.write();
                defer crds_table_lock.unlock();
                var crds_table: *CrdsTable = crds_table_lock.mut();

                var x_timer = std.time.Timer.start() catch unreachable;
                crds_table.attemptTrim(CRDS_UNIQUE_PUBKEY_CAPACITY) catch |err| {
                    self.logger.warnf("error trimming crds table: {s}", .{@errorName(err)});
                };
                const elapsed = x_timer.read();
                self.logger.debugf("handle batch crds_trim took {} with {} items @{}\n", .{ elapsed, 1, msg_count });
            }

            const elapsed = timer.read();
            self.logger.debugf("{} messages processed in {}ns\n", .{ msg_count, elapsed });
            // std.debug.print("{} messages processed in {}ns\n", .{ msg_count, elapsed });
            self.messages_processed.store(msg_count, std.atomic.Ordering.Release);
        }

        self.logger.debugf("process_messages loop closed\n", .{});
    }

    /// main gossip loop for periodically sending new protocol messages.
    /// this includes sending push messages, pull requests, and triming old
    /// gossip data (in the crds_table, active_set, and failed_pull_hashes).
    fn buildMessages(
        self: *Self,
    ) !void {
        var last_push_ts: u64 = 0;
        var push_cursor: u64 = 0;
        var should_send_pull_requests = true;

        while (!self.exit.load(std.atomic.Ordering.Unordered)) {
            const top_of_loop_ts = getWallclockMs();

            if (should_send_pull_requests) pull_blk: {
                // this also includes sending ping messages to other peers
                var packets = self.buildPullRequests(
                    pull_request.MAX_BLOOM_SIZE,
                ) catch |e| {
                    self.logger.debugf("failed to generate pull requests: {any}", .{e});
                    break :pull_blk;
                };
                try self.packet_outgoing_channel.send(packets);
            }
            // every other loop
            should_send_pull_requests = !should_send_pull_requests;

            // new push msgs
            self.drainPushQueueToCrdsTable(getWallclockMs());
            var maybe_push_packets = self.buildPushMessages(&push_cursor) catch |e| blk: {
                self.logger.debugf("failed to generate push messages: {any}\n", .{e});
                break :blk null;
            };
            if (maybe_push_packets) |push_packets| {
                try self.packet_outgoing_channel.sendBatch(push_packets);
                push_packets.deinit();
            }

            // trim data
            self.trimMemory(getWallclockMs()) catch @panic("out of memory");

            // periodic things
            if (top_of_loop_ts - last_push_ts > CRDS_GOSSIP_PULL_CRDS_TIMEOUT_MS / 2) {
                // update wallclock and sign
                self.my_contact_info.wallclock = getWallclockMs();
                var my_contact_info_value = try crds.CrdsValue.initSigned(crds.CrdsData{
                    .LegacyContactInfo = self.my_contact_info,
                }, &self.my_keypair);

                // push contact info
                {
                    var push_msg_queue_lock = self.push_msg_queue_mux.lock();
                    defer push_msg_queue_lock.unlock();
                    var push_msg_queue: *ArrayList(CrdsValue) = push_msg_queue_lock.mut();

                    try push_msg_queue.append(my_contact_info_value);
                }

                self.rotateActiveSet() catch @panic("out of memory");
                last_push_ts = getWallclockMs();
            }

            // sleep
            const elapsed_ts = getWallclockMs() - top_of_loop_ts;
            if (elapsed_ts < GOSSIP_SLEEP_MILLIS) {
                const time_left_ms = GOSSIP_SLEEP_MILLIS - elapsed_ts;
                std.time.sleep(time_left_ms * std.time.ns_per_ms);
            }
        }
        self.logger.infof("build_messages loop closed\n", .{});
    }

    pub fn rotateActiveSet(
        self: *Self,
    ) error{ OutOfMemory, SerializationError, ChannelClosed }!void {
        const now = getWallclockMs();
        var buf: [NUM_ACTIVE_SET_ENTRIES]LegacyContactInfo = undefined;
        var gossip_peers = self.getGossipNodes(&buf, NUM_ACTIVE_SET_ENTRIES, now);

        // filter out peers who have responded to pings
        var ping_cache_result = blk: {
            var ping_cache_lock = self.ping_cache_rw.write();
            defer ping_cache_lock.unlock();
            var ping_cache: *PingCache = ping_cache_lock.mut();

            var result = try ping_cache.filterValidPeers(self.allocator, self.my_keypair, gossip_peers);
            break :blk result;
        };
        var valid_gossip_indexs = ping_cache_result.valid_peers;
        defer valid_gossip_indexs.deinit();

        var valid_gossip_peers: [NUM_ACTIVE_SET_ENTRIES]LegacyContactInfo = undefined;
        for (0.., valid_gossip_indexs.items) |i, valid_gossip_index| {
            valid_gossip_peers[i] = gossip_peers[valid_gossip_index];
        }

        // send pings to peers
        var pings_to_send_out = ping_cache_result.pings;
        defer pings_to_send_out.deinit();
        try self.sendPings(pings_to_send_out);

        // reset push active set
        var active_set_lock = self.active_set_rw.write();
        defer active_set_lock.unlock();
        var active_set: *ActiveSet = active_set_lock.mut();
        try active_set.rotate(valid_gossip_peers[0..valid_gossip_indexs.items.len]);
    }

    /// logic for building new push messages which are sent to peers from the
    /// active set and serialized into packets.
    fn buildPushMessages(self: *Self, push_cursor: *u64) !ArrayList(ArrayList(Packet)) {
        // TODO: find a better static value?
        var buf: [512]crds.CrdsVersionedValue = undefined;

        var crds_entries = blk: {
            var crds_table_lock = self.crds_table_rw.read();
            defer crds_table_lock.unlock();

            const crds_table: *const CrdsTable = crds_table_lock.get();
            break :blk crds_table.getEntriesWithCursor(&buf, push_cursor);
        };

        var packet_batch = ArrayList(ArrayList(Packet)).init(self.allocator);
        errdefer packet_batch.deinit();

        if (crds_entries.len == 0) {
            return packet_batch;
        }

        const now = getWallclockMs();
        var total_byte_size: usize = 0;

        // find new values in crds table
        // TODO: benchmark different approach of HashMapping(origin, value) first
        // then deriving the active set per origin in a batch
        var push_messages = std.AutoHashMap(EndPoint, ArrayList(CrdsValue)).init(self.allocator);
        defer {
            var push_iter = push_messages.iterator();
            while (push_iter.next()) |push_entry| {
                push_entry.value_ptr.deinit();
            }
            push_messages.deinit();
        }

        var num_values_considered: usize = 0;
        {
            var active_set_lock = self.active_set_rw.read();
            var active_set: *const ActiveSet = active_set_lock.get();
            defer active_set_lock.unlock();

            if (active_set.len() == 0) return packet_batch;

            for (crds_entries) |entry| {
                const value = entry.value;

                const entry_time = value.wallclock();
                const too_old = entry_time < now -| CRDS_GOSSIP_PUSH_MSG_TIMEOUT_MS;
                const too_new = entry_time > now +| CRDS_GOSSIP_PUSH_MSG_TIMEOUT_MS;
                if (too_old or too_new) {
                    num_values_considered += 1;
                    continue;
                }

                const byte_size = try bincode.getSerializedSize(self.allocator, value, bincode.Params{});
                total_byte_size +|= byte_size;

                if (total_byte_size > MAX_BYTES_PER_PUSH) {
                    break;
                }

                // get the active set for these values *PER ORIGIN* due to prunes
                const origin = value.id();
                var active_set_peers = blk: {
                    var crds_table_lock = self.crds_table_rw.read();
                    defer crds_table_lock.unlock();
                    const crds_table: *const CrdsTable = crds_table_lock.get();

                    break :blk try active_set.getFanoutPeers(self.allocator, origin, crds_table);
                };
                defer active_set_peers.deinit();

                for (active_set_peers.items) |peer| {
                    var maybe_peer_entry = push_messages.getEntry(peer);
                    if (maybe_peer_entry) |peer_entry| {
                        try peer_entry.value_ptr.append(value);
                    } else {
                        var peer_entry = try ArrayList(CrdsValue).initCapacity(self.allocator, 1);
                        peer_entry.appendAssumeCapacity(value);
                        try push_messages.put(peer, peer_entry);
                    }
                }
                num_values_considered += 1;
            }
        }

        // adjust cursor for values not sent this round
        // NOTE: labs client doesnt do this - bug?
        const num_values_not_considered = crds_entries.len - num_values_considered;
        push_cursor.* -= num_values_not_considered;

        var push_iter = push_messages.iterator();
        while (push_iter.next()) |push_entry| {
            const crds_values: *const ArrayList(CrdsValue) = push_entry.value_ptr;
            const to_endpoint: *const EndPoint = push_entry.key_ptr;

            // send the values as a pull response
            var packets = try crdsValuesToPackets(
                self.allocator,
                &self.my_pubkey,
                crds_values.items,
                to_endpoint,
                ChunkType.PushMessage,
            );
            if (packets.items.len > 0) {
                try packet_batch.append(packets);
            }
        }
        return packet_batch;
    }

    /// builds new pull request messages and serializes it into a list of Packets
    /// to be sent to a random set of gossip nodes.
    fn buildPullRequests(
        self: *Self,
        /// the bloomsize of the pull request's filters
        bloom_size: usize,
    ) !ArrayList(Packet) {
        // get nodes from crds table
        var buf: [MAX_NUM_PULL_REQUESTS]LegacyContactInfo = undefined;
        const now = getWallclockMs();
        var peers = self.getGossipNodes(
            &buf,
            MAX_NUM_PULL_REQUESTS,
            now,
        );

        // randomly include an entrypoint in the pull if we dont have their contact info
        var rng = std.rand.DefaultPrng.init(now);
        var entrypoint_index: i16 = -1;
        if (self.entrypoints.items.len != 0) blk: {
            var crds_table_lg = self.crds_table_rw.read();
            defer crds_table_lg.unlock();

            var maybe_entrypoint_index = rng.random().intRangeAtMost(usize, 0, self.entrypoints.items.len - 1);
            const entrypoint = self.entrypoints.items[maybe_entrypoint_index];

            const crds_table: *const CrdsTable = crds_table_lg.get();
            const contact_infos = try crds_table.getAllContactInfos();
            defer contact_infos.deinit();

            for (contact_infos.items) |contact_info| {
                if (contact_info.gossip.eql(&entrypoint)) {
                    // early exit - we already have the peers in our contact info
                    break :blk;
                }
            }
            // we dont have them so well add them to the peer list (as default contact info)
            entrypoint_index = @intCast(maybe_entrypoint_index);
        }

        // filter out peers who have responded to pings
        var ping_cache_result = blk: {
            var ping_cache_lock = self.ping_cache_rw.write();
            defer ping_cache_lock.unlock();
            var ping_cache: *PingCache = ping_cache_lock.mut();

            var result = try ping_cache.filterValidPeers(self.allocator, self.my_keypair, peers);
            break :blk result;
        };
        var valid_gossip_peer_indexs = ping_cache_result.valid_peers;
        defer valid_gossip_peer_indexs.deinit();

        // send pings to peers
        var pings_to_send_out = ping_cache_result.pings;
        defer pings_to_send_out.deinit();
        try self.sendPings(pings_to_send_out);

        const should_send_to_entrypoint = entrypoint_index != -1;
        const num_peers = valid_gossip_peer_indexs.items.len;

        if (num_peers == 0 and !should_send_to_entrypoint) {
            return error.NoPeers;
        }

        // compute failed pull crds hash values
        const failed_pull_hashes_array = blk: {
            var failed_pull_hashes_lock = self.failed_pull_hashes_mux.lock();
            defer failed_pull_hashes_lock.unlock();

            const failed_pull_hashes: *const HashTimeQueue = failed_pull_hashes_lock.get();
            break :blk try failed_pull_hashes.getValues();
        };
        defer failed_pull_hashes_array.deinit();

        // build crds filters
        var filters = try pull_request.buildCrdsFilters(
            self.allocator,
            &self.crds_table_rw,
            &failed_pull_hashes_array,
            bloom_size,
            MAX_NUM_PULL_REQUESTS,
        );
        defer pull_request.deinitCrdsFilters(&filters);

        // build packet responses
        var n_packets: usize = 0;
        if (num_peers != 0) n_packets += filters.items.len;
        if (should_send_to_entrypoint) n_packets += filters.items.len;

        var packet_batch = try ArrayList(Packet).initCapacity(self.allocator, n_packets);
        packet_batch.appendNTimesAssumeCapacity(Packet.default(), n_packets);
        var packet_index: usize = 0;

        // update wallclock and sign
        self.my_contact_info.wallclock = now;
        const my_contact_info_value = try crds.CrdsValue.initSigned(crds.CrdsData{
            .LegacyContactInfo = self.my_contact_info,
        }, &self.my_keypair);

        if (num_peers != 0) {
            for (filters.items) |filter_i| {
                // TODO: incorperate stake weight in random sampling
                const peer_index = rng.random().intRangeAtMost(usize, 0, num_peers - 1);
                const peer_contact_info_index = valid_gossip_peer_indexs.items[peer_index];
                const peer_contact_info = peers[peer_contact_info_index];
                const peer_addr = peer_contact_info.gossip.toEndpoint();

                const protocol_msg = Protocol{ .PullRequest = .{ filter_i, my_contact_info_value } };

                var packet = &packet_batch.items[packet_index];
                var bytes = try bincode.writeToSlice(&packet.data, protocol_msg, bincode.Params{});
                packet.size = bytes.len;
                packet.addr = peer_addr;
                packet_index += 1;
            }
        }

        // append entrypoint msgs
        if (should_send_to_entrypoint) {
            const entrypoint_addr = self.entrypoints.items[@as(usize, @intCast(entrypoint_index))];
            for (filters.items) |filter| {
                const protocol_msg = Protocol{ .PullRequest = .{ filter, my_contact_info_value } };

                var packet = &packet_batch.items[packet_index];
                var bytes = try bincode.writeToSlice(&packet.data, protocol_msg, bincode.Params{});
                packet.size = bytes.len;
                packet.addr = entrypoint_addr.toEndpoint();
                packet_index += 1;
            }
        }

        return packet_batch;
    }

    const PullRequestTask = struct {
        allocator: std.mem.Allocator,
        my_pubkey: *const Pubkey,
        from_endpoint: *const EndPoint,
        filter: *CrdsFilter,
        value: *CrdsValue,
        crds_table: *const CrdsTable,
        output: ArrayList(Packet),
        output_limit: *std.atomic.Atomic(i64),

        task: Task,
        done: std.atomic.Atomic(bool) = std.atomic.Atomic(bool).init(false),

        pub fn deinit(this: *PullRequestTask) void {
            this.output.deinit();
        }

        pub fn callback(task: *Task) void {
            var self = @fieldParentPtr(@This(), "task", task);
            defer self.done.store(true, std.atomic.Ordering.Release);

            const output_limit = self.output_limit.load(std.atomic.Ordering.Unordered);
            if (output_limit <= 0) {
                return;
            }

            const response_crds_values = pull_response.filterCrdsValues(
                self.allocator,
                self.crds_table,
                self.filter,
                crds.getWallclockMs(),
                @as(usize, @max(output_limit, 0)),
            ) catch {
                // std.debug.print("filterCrdsValues failed\n", .{});
                return;
            };
            defer response_crds_values.deinit();

            _ = self.output_limit.fetchSub(
                @as(i64, @intCast(response_crds_values.items.len)),
                std.atomic.Ordering.Release,
            );

            const packets = crdsValuesToPackets(
                self.allocator,
                self.my_pubkey,
                response_crds_values.items,
                self.from_endpoint,
                ChunkType.PullResponse,
            ) catch return;

            if (packets.items.len > 0) {
                defer packets.deinit();
                self.output.appendSlice(packets.items) catch {
                    std.debug.panic("thread task: failed to append packets", .{});
                };
            }
        }
    };

    fn handleBatchPullRequest(
        self: *Self,
        pull_requests: ArrayList(PullRequestMessage),
    ) !void {
        // update the callers
        // TODO: parallelize this?
        const now = getWallclockMs();
        {
            var crds_table_lock = self.crds_table_rw.write();
            defer crds_table_lock.unlock();
            var crds_table: *CrdsTable = crds_table_lock.mut();

            for (pull_requests.items) |*req| {
                const caller = req.value.id();
                crds_table.insert(req.value, now) catch {};
                crds_table.updateRecordTimestamp(caller, now);
            }
        }

        var valid_indexs = blk: {
            var ping_cache_lock = self.ping_cache_rw.write();
            defer ping_cache_lock.unlock();
            var ping_cache: *PingCache = ping_cache_lock.mut();

            var peers = try ArrayList(LegacyContactInfo).initCapacity(self.allocator, pull_requests.items.len);
            defer peers.deinit();
            for (pull_requests.items) |req| {
                peers.appendAssumeCapacity(req.value.data.LegacyContactInfo);
            }

            const result = try ping_cache.filterValidPeers(self.allocator, self.my_keypair, peers.items);
            defer result.pings.deinit();
            try self.sendPings(result.pings);

            break :blk result.valid_peers;
        };
        defer valid_indexs.deinit();

        if (valid_indexs.items.len == 0) {
            return;
        }

        // create the pull requests
        const n_valid_requests = valid_indexs.items.len;

        var tasks = try self.allocator.alloc(PullRequestTask, n_valid_requests);
        defer {
            for (tasks) |*task| task.deinit();
            self.allocator.free(tasks);
        }

        {
            var crds_table_lock = self.crds_table_rw.read();
            const crds_table: *const CrdsTable = crds_table_lock.get();
            defer crds_table_lock.unlock();

            var output_limit = std.atomic.Atomic(i64).init(MAX_NUM_CRDS_VALUES_PULL_RESPONSE);

            for (valid_indexs.items, 0..) |i, task_index| {
                // create the thread task
                tasks[task_index] = PullRequestTask{
                    .task = .{ .callback = PullRequestTask.callback },
                    .my_pubkey = &self.my_pubkey,
                    .from_endpoint = &pull_requests.items[i].from_endpoint,
                    .filter = &pull_requests.items[i].filter,
                    .value = &pull_requests.items[i].value,
                    .crds_table = crds_table,
                    .output = ArrayList(Packet).init(self.allocator),
                    .allocator = self.allocator,
                    .output_limit = &output_limit,
                };

                // run it
                const batch = Batch.from(&tasks[task_index].task);
                self.thread_pool.schedule(batch);
            }

            // wait for them to be done to release the lock
            for (tasks) |*task| {
                while (!task.done.load(std.atomic.Ordering.Acquire)) {
                    // wait
                }
            }
        }

        for (tasks) |*task| {
            if (task.output.items.len > 0) {
                // TODO: should only need one mux lock in this loop
                try self.packet_outgoing_channel.send(task.output);
            }
        }
    }

    pub fn handleBatchPongMessages(
        self: *Self,
        pong_messages: *const ArrayList(PongMessage),
    ) void {
        const now = std.time.Instant.now() catch @panic("time is not supported on the OS!");

        var ping_cache_lock = self.ping_cache_rw.write();
        defer ping_cache_lock.unlock();
        var ping_cache: *PingCache = ping_cache_lock.mut();

        for (pong_messages.items) |*pong_message| {
            _ = ping_cache.receviedPong(
                pong_message.pong,
                SocketAddr.fromEndpoint(pong_message.from_endpoint),
                now,
            );
        }
    }

    pub fn handleBatchPingMessages(
        self: *Self,
        ping_messages: *const ArrayList(PingMessage),
    ) !void {
        const n_ping_messages = ping_messages.items.len;

        // init a new batch of pong responses
        var ping_packet_batch = try ArrayList(Packet).initCapacity(self.allocator, n_ping_messages);
        ping_packet_batch.appendNTimesAssumeCapacity(Packet.default(), n_ping_messages);
        errdefer ping_packet_batch.deinit();

        for (ping_messages.items, 0..) |*ping_message, i| {
            const pong = try Pong.init(ping_message.ping, &self.my_keypair);
            const pong_message = Protocol{ .PongMessage = pong };

            var packet = &ping_packet_batch.items[i];
            const bytes_written = try bincode.writeToSlice(
                &packet.data,
                pong_message,
                bincode.Params.standard,
            );

            packet.size = bytes_written.len;
            packet.addr = ping_message.from_endpoint.*;

            const endpoint_str = try endpointToString(self.allocator, ping_message.from_endpoint);
            defer endpoint_str.deinit();
            self.logger
                .field("from_endpoint", endpoint_str.items)
                .field("from_pubkey", &ping_message.ping.from.string())
                .info("gossip: recv ping");
        }
        try self.packet_outgoing_channel.send(ping_packet_batch);
    }

    /// logic for handling a pull response message.
    /// successful inserted values, have their origin value timestamps updated.
    /// failed inserts (ie, too old or duplicate values) are added to the failed pull hashes so that they can be
    /// included in the next pull request (so we dont receive them again).
    pub fn handleBatchPullResponses(
        self: *Self,
        pull_response_messages: *const ArrayList(PullResponseMessage),
    ) !void {
        if (pull_response_messages.items.len == 0) {
            return;
        }

        const now = getWallclockMs();
        var failed_insert_ptrs = ArrayList(*CrdsValue).init(self.allocator);
        defer failed_insert_ptrs.deinit();

        {
            var crds_table_lock = self.crds_table_rw.write();
            var crds_table: *CrdsTable = crds_table_lock.mut();
            defer crds_table_lock.unlock();

            for (pull_response_messages.items) |*pull_message| {
                const valid_len = self.filterCrdsValuesBasedOnShredVersion(
                    crds_table,
                    pull_message.crds_values,
                    pull_message.from_pubkey.*,
                );

                const insert_results = try crds_table.insertValues(
                    pull_message.crds_values[0..valid_len],
                    CRDS_GOSSIP_PULL_CRDS_TIMEOUT_MS,
                    true,
                    true,
                );

                // silently insert the timeout values
                // (without updating all associated origin values)
                const timeout_indexs = insert_results.timeouts.?;
                defer timeout_indexs.deinit();
                for (timeout_indexs.items) |index| {
                    crds_table.insert(
                        pull_message.crds_values[index],
                        now,
                    ) catch {};
                }

                // update the contactInfo timestamps of the successful inserts
                // (and all other origin values)
                const successful_insert_indexs = insert_results.inserted.?;
                defer successful_insert_indexs.deinit();
                for (successful_insert_indexs.items) |index| {
                    const origin = pull_message.crds_values[index].id();
                    crds_table.updateRecordTimestamp(origin, now);
                }
                crds_table.updateRecordTimestamp(pull_message.from_pubkey.*, now);

                var failed_insert_indexs = insert_results.failed.?;
                defer failed_insert_indexs.deinit();
                for (failed_insert_indexs.items) |index| {
                    try failed_insert_ptrs.append(&pull_message.crds_values[index]);
                }
            }
        }

        {
            var failed_pull_hashes_lock = self.failed_pull_hashes_mux.lock();
            var failed_pull_hashes: *HashTimeQueue = failed_pull_hashes_lock.mut();
            defer failed_pull_hashes_lock.unlock();

            var buf: [PACKET_DATA_SIZE]u8 = undefined;
            for (failed_insert_ptrs.items) |crds_value_ptr| {
                var bytes = bincode.writeToSlice(&buf, crds_value_ptr.*, bincode.Params.standard) catch {
                    continue;
                };
                const value_hash = Hash.generateSha256Hash(bytes);
                try failed_pull_hashes.insert(value_hash, now);
            }
        }
    }

    /// logic for handling a prune message. verifies the prune message
    /// is not too old, and that the destination pubkey is the local node,
    /// then updates the active set to prune the list of origin Pubkeys.
    pub fn handleBatchPruneMessages(
        self: *Self,
        prune_messages: *const ArrayList(*PruneData),
    ) void {
        var active_set_lock = self.active_set_rw.write();
        defer active_set_lock.unlock();
        var active_set: *ActiveSet = active_set_lock.mut();

        for (prune_messages.items) |prune_data| {
            // update active set
            const from_pubkey = prune_data.pubkey;
            for (prune_data.prunes) |origin| {
                if (origin.equals(&self.my_pubkey)) {
                    continue;
                }
                active_set.prune(from_pubkey, origin);
            }
        }
    }

    /// builds a prune message for a list of origin Pubkeys and serializes the values
    /// into packets to send to the prune_destination.
    fn buildPruneMessage(
        self: *Self,
        /// origin Pubkeys which will be pruned
        failed_origins: *const std.AutoArrayHashMap(Pubkey, void),
        /// the pubkey of the node which we will send the prune message to
        prune_destination: Pubkey,
    ) error{ CantFindContactInfo, InvalidGossipAddress, OutOfMemory, SignatureError }!ArrayList(Packet) {
        const from_contact_info = blk: {
            var crds_table_lock = self.crds_table_rw.read();
            defer crds_table_lock.unlock();

            const crds_table: *const CrdsTable = crds_table_lock.get();
            break :blk crds_table.get(crds.CrdsValueLabel{ .LegacyContactInfo = prune_destination }) orelse {
                return error.CantFindContactInfo;
            };
        };
        const from_gossip_addr = from_contact_info.value.data.LegacyContactInfo.gossip;
        crds.sanitizeSocket(&from_gossip_addr) catch return error.InvalidGossipAddress;
        const from_gossip_endpoint = from_gossip_addr.toEndpoint();

        const failed_origin_len = failed_origins.keys().len;
        var n_packets = failed_origins.keys().len / MAX_PRUNE_DATA_NODES;
        var prune_packets = try ArrayList(Packet).initCapacity(self.allocator, n_packets);
        errdefer prune_packets.deinit();

<<<<<<< HEAD
        var origin_buf: [MAX_PRUNE_DATA_NODES]Pubkey = undefined;
        var origin_count: usize = 0;

        const now = get_wallclock_ms();
        var buf: [PACKET_DATA_SIZE]u8 = undefined;
        const my_pubkey = Pubkey.fromPublicKey(&self.my_keypair.public_key);
=======
        const now = getWallclockMs();
        var packet_buf: [PACKET_DATA_SIZE]u8 = undefined;
>>>>>>> 949eb15d

        var index: usize = 0;
        while (true) {
            const prune_size = @min(failed_origin_len - index, MAX_PRUNE_DATA_NODES);
            if (prune_size == 0) break;

            var prune_data = PruneData.init(
                self.my_pubkey,
                failed_origins.keys()[index..(prune_size + index)],
                prune_destination,
                now,
            );
            prune_data.sign(&self.my_keypair) catch return error.SignatureError;

            // put it into a packet
            var msg = Protocol{ .PruneMessage = .{ self.my_pubkey, prune_data } };
            // msg should never be bigger than the PacketSize and serialization shouldnt fail (unrecoverable)
            var msg_slice = bincode.writeToSlice(&packet_buf, msg, bincode.Params{}) catch unreachable;
            var packet = Packet.init(from_gossip_endpoint, packet_buf, msg_slice.len);
            try prune_packets.append(packet);

            index += prune_size;
        }

        return prune_packets;
    }

    pub fn handleBatchPushMessages(
        self: *Self,
        batch_push_messages: *const ArrayList(PushMessage),
    ) !void {
        if (batch_push_messages.items.len == 0) {
            return;
        }

        var pubkey_to_failed_origins = std.AutoArrayHashMap(
            Pubkey,
            AutoArrayHashSet(Pubkey),
        ).init(self.allocator);

        var pubkey_to_endpoint = std.AutoArrayHashMap(
            Pubkey,
            EndPoint,
        ).init(self.allocator);

        defer {
            // TODO: figure out a way to re-use these allocs
            pubkey_to_failed_origins.deinit();
            pubkey_to_endpoint.deinit();
        }

        // insert values and track the failed origins per pubkey
        {
            var crds_table_lock = self.crds_table_rw.write();
            defer crds_table_lock.unlock();

            for (batch_push_messages.items) |*push_message| {
                var crds_table: *CrdsTable = crds_table_lock.mut();
                const valid_len = self.filterCrdsValuesBasedOnShredVersion(
                    crds_table,
                    push_message.crds_values,
                    push_message.from_pubkey.*,
                );

                var result = try crds_table.insertValues(
                    push_message.crds_values[0..valid_len],
                    CRDS_GOSSIP_PUSH_MSG_TIMEOUT_MS,
                    false,
                    false,
                );
                const failed_insert_indexs = result.failed.?;
                defer failed_insert_indexs.deinit();

                self.logger
                    .field("n_values", valid_len)
                    .field("from_addr", &push_message.from_pubkey.string())
                    .field("n_failed_inserts", failed_insert_indexs.items.len)
                    .info("gossip: recv push_message");

                if (failed_insert_indexs.items.len == 0) {
                    // dont need to build prune messages
                    continue;
                }

                // lookup contact info
                const from_contact_info = crds_table.get(crds.CrdsValueLabel{ .LegacyContactInfo = push_message.from_pubkey.* }) orelse {
                    // unable to find contact info
                    continue;
                };
                const from_gossip_addr = from_contact_info.value.data.LegacyContactInfo.gossip;
                crds.sanitizeSocket(&from_gossip_addr) catch {
                    // invalid gossip socket
                    continue;
                };

                // track the endpoint
                const from_gossip_endpoint = from_gossip_addr.toEndpoint();
                try pubkey_to_endpoint.put(push_message.from_pubkey.*, from_gossip_endpoint);

                // track failed origins
                var failed_origins = blk: {
                    var lookup_result = try pubkey_to_failed_origins.getOrPut(push_message.from_pubkey.*);
                    if (!lookup_result.found_existing) {
                        lookup_result.value_ptr.* = AutoArrayHashSet(Pubkey).init(self.allocator);
                    }
                    break :blk lookup_result.value_ptr;
                };
                for (failed_insert_indexs.items) |failed_index| {
                    const origin = push_message.crds_values[failed_index].id();
                    try failed_origins.put(origin, {});
                }
            }
        }

        // build prune packets
        const now = getWallclockMs();
        var pubkey_to_failed_origins_iter = pubkey_to_failed_origins.iterator();

        var n_packets = pubkey_to_failed_origins_iter.len;
        if (n_packets == 0) return;

        var prune_packet_batch = try ArrayList(Packet).initCapacity(self.allocator, n_packets);
        prune_packet_batch.appendNTimesAssumeCapacity(Packet.default(), n_packets);
        var count: usize = 0;

        while (pubkey_to_failed_origins_iter.next()) |failed_origin_entry| {
            const from_pubkey = failed_origin_entry.key_ptr.*;
            const failed_origins_hashset = failed_origin_entry.value_ptr;
            defer failed_origins_hashset.deinit();
            const from_endpoint = pubkey_to_endpoint.get(from_pubkey).?;

            const failed_origins: []Pubkey = failed_origins_hashset.keys();
            const prune_size = @min(failed_origins.len, MAX_PRUNE_DATA_NODES);

            var prune_data = PruneData.init(
                self.my_pubkey,
                failed_origins[0..prune_size],
                from_pubkey,
                now,
            );
            prune_data.sign(&self.my_keypair) catch return error.SignatureError;
            var protocol = Protocol{ .PruneMessage = .{ self.my_pubkey, prune_data } };

            self.logger
                .field("n_pruned_origins", prune_size)
                .field("to_addr", &from_pubkey.string())
                .info("gossip: send prune_message");

            var packet = &prune_packet_batch.items[count];
            var written_slice = bincode.writeToSlice(&packet.data, protocol, bincode.Params{}) catch unreachable;
            packet.size = written_slice.len;
            packet.addr = from_endpoint;
            count += 1;
        }

        try self.packet_outgoing_channel.send(prune_packet_batch);
    }

    /// removes old values from the crds table and failed pull hashes struct
    /// based on the current time. This includes triming the purged values from the
    /// crds table, triming the max number of pubkeys in the crds table, and removing
    /// old labels from the crds table.
    fn trimMemory(
        self: *Self,
        /// the current time
        now: u64,
    ) error{OutOfMemory}!void {
        const purged_cutoff_timestamp = now -| (5 * CRDS_GOSSIP_PULL_CRDS_TIMEOUT_MS);
        {
            var crds_table_lock = self.crds_table_rw.write();
            defer crds_table_lock.unlock();
            var crds_table: *CrdsTable = crds_table_lock.mut();

            try crds_table.purged.trim(purged_cutoff_timestamp);
            try crds_table.attemptTrim(CRDS_UNIQUE_PUBKEY_CAPACITY);
            try crds_table.removeOldLabels(now, CRDS_GOSSIP_PULL_CRDS_TIMEOUT_MS);
        }

        const failed_insert_cutoff_timestamp = now -| FAILED_INSERTS_RETENTION_MS;
        {
            var failed_pull_hashes_lock = self.failed_pull_hashes_mux.lock();
            defer failed_pull_hashes_lock.unlock();
            var failed_pull_hashes: *HashTimeQueue = failed_pull_hashes_lock.mut();

            try failed_pull_hashes.trim(failed_insert_cutoff_timestamp);
        }
    }

    /// drains values from the push queue and inserts them into the crds table.
    /// when inserting values in the crds table, any errors are ignored.
    fn drainPushQueueToCrdsTable(
        self: *Self,
        /// the current time to insert the values with
        now: u64,
    ) void {
        var push_msg_queue_lock = self.push_msg_queue_mux.lock();
        defer push_msg_queue_lock.unlock();
        var push_msg_queue: *ArrayList(CrdsValue) = push_msg_queue_lock.mut();

        var crds_table_lock = self.crds_table_rw.write();
        defer crds_table_lock.unlock();
        var crds_table: *CrdsTable = crds_table_lock.mut();

        while (push_msg_queue.popOrNull()) |crds_value| {
            crds_table.insert(crds_value, now) catch {};
        }
    }

    /// serializes a list of ping messages into Packets and sends them out
    pub fn sendPings(
        self: *Self,
        pings: ArrayList(PingAndSocketAddr),
    ) error{ OutOfMemory, ChannelClosed, SerializationError }!void {
        const n_pings = pings.items.len;
        if (n_pings == 0) return;

        var packet_batch = try ArrayList(Packet).initCapacity(self.allocator, n_pings);
        errdefer packet_batch.deinit();
        packet_batch.appendNTimesAssumeCapacity(Packet.default(), n_pings);

        for (pings.items, 0..) |ping_and_addr, i| {
            const protocol_msg = Protocol{ .PingMessage = ping_and_addr.ping };

            var packet = &packet_batch.items[i];
            var serialized_ping = bincode.writeToSlice(&packet.data, protocol_msg, .{}) catch return error.SerializationError;
            packet.size = serialized_ping.len;
            packet.addr = ping_and_addr.socket.toEndpoint();
        }
        try self.packet_outgoing_channel.send(packet_batch);
    }

    /// returns a list of valid gossip nodes. this works by reading
    /// the contact infos from the crds table and filtering out
    /// nodes that are 1) too old, 2) have a different shred version, or 3) have
    /// an invalid gossip address.
    pub fn getGossipNodes(
        self: *Self,
        /// the output slice which will be filled with gossip nodes
        nodes: []LegacyContactInfo,
        /// the maximum number of nodes to return ( max_size == nodes.len but comptime for init of stack array)
        comptime MAX_SIZE: usize,
        /// current time (used to filter out nodes that are too old)
        now: u64,
    ) []LegacyContactInfo {
        std.debug.assert(MAX_SIZE == nodes.len);

        // * 2 bc we might filter out some
        var buf: [MAX_SIZE * 2]crds.CrdsVersionedValue = undefined;
        const contact_infos = blk: {
            var crds_table_lock = self.crds_table_rw.read();
            defer crds_table_lock.unlock();

            var crds_table: *const CrdsTable = crds_table_lock.get();
            break :blk crds_table.getContactInfos(&buf);
        };

        if (contact_infos.len == 0) {
            return nodes[0..0];
        }

        // filter only valid gossip addresses
        const GOSSIP_ACTIVE_TIMEOUT = 60 * std.time.ms_per_s;
        const too_old_ts = now -| GOSSIP_ACTIVE_TIMEOUT;

        var node_index: usize = 0;
        for (contact_infos) |contact_info| {
            const peer_info = contact_info.value.data.LegacyContactInfo;
            const peer_gossip_addr = peer_info.gossip;

            // filter inactive nodes
            if (contact_info.timestamp_on_insertion < too_old_ts) {
                continue;
            }
            // filter self
            if (contact_info.value.id().equals(&self.my_pubkey)) {
                continue;
            }
            // filter matching shred version or my_shred_version == 0
            if (self.my_shred_version != 0 and self.my_shred_version != peer_info.shred_version) {
                continue;
            }
            // filter on valid gossip address
            crds.sanitizeSocket(&peer_gossip_addr) catch continue;

            nodes[node_index] = peer_info;
            node_index += 1;

            if (node_index == nodes.len) {
                break;
            }
        }

        return nodes[0..node_index];
    }

    pub fn filterCrdsValuesBasedOnShredVersion(
        self: *Self,
        crds_table: *const CrdsTable,
        crds_values: []CrdsValue,
        from_pubkey: Pubkey,
    ) usize {
        // we use swap remove which just reorders the array
        // (order dm), so we just track the new len -- ie, no allocations/frees
        var crds_values_array = ArrayList(CrdsValue).fromOwnedSlice(self.allocator, crds_values);
        if (crds_table.check_matching_shred_version(from_pubkey, self.my_shred_version)) {
            for (crds_values, 0..) |*crds_value, i| {
                switch (crds_value.data) {
                    // always allow contact info + node instance to update shred versions
                    .LegacyContactInfo => {},
                    .NodeInstance => {},
                    else => {
                        // only allow other values with matching shred versions
                        if (!crds_table.check_matching_shred_version(
                            crds_value.id(),
                            self.my_shred_version,
                        )) {
                            _ = crds_values_array.swapRemove(i);
                        }
                    },
                }
            }
        } else {
            for (crds_values, 0..) |*crds_value, i| {
                switch (crds_value.data) {
                    // always allow contact info + node instance to update shred versions
                    .LegacyContactInfo => {},
                    .NodeInstance => {},
                    else => {
                        // dont update any other values
                        _ = crds_values_array.swapRemove(i);
                    },
                }
            }
        }
        return crds_values_array.items.len;
    }
};

pub const ChunkType = enum(u8) {
    PushMessage,
    PullResponse,
};

pub fn crdsValuesToPackets(
    allocator: std.mem.Allocator,
    my_pubkey: *const Pubkey,
    crds_values: []CrdsValue,
    to_endpoint: *const EndPoint,
    chunk_type: ChunkType,
) error{ OutOfMemory, SerializationError }!ArrayList(Packet) {
    if (crds_values.len == 0)
        return ArrayList(Packet).init(allocator);

    const indexs = try chunkValuesIntoPacketIndexs(
        allocator,
        crds_values,
        MAX_PUSH_MESSAGE_PAYLOAD_SIZE,
    );
    defer indexs.deinit();
    var chunk_iter = std.mem.window(usize, indexs.items, 2, 1);

    var packet_buf: [PACKET_DATA_SIZE]u8 = undefined;
    var packets = try ArrayList(Packet).initCapacity(allocator, indexs.items.len -| 1);
    errdefer packets.deinit();

    while (chunk_iter.next()) |window| {
        const start_index = window[0];
        const end_index = window[1];
        const values = crds_values[start_index..end_index];

        const protocol_msg = switch (chunk_type) {
            .PushMessage => Protocol{ .PushMessage = .{ my_pubkey.*, values } },
            .PullResponse => Protocol{ .PullResponse = .{ my_pubkey.*, values } },
        };
        var msg_slice = bincode.writeToSlice(&packet_buf, protocol_msg, bincode.Params{}) catch {
            return error.SerializationError;
        };
        var packet = Packet.init(to_endpoint.*, packet_buf, msg_slice.len);
        packets.appendAssumeCapacity(packet);
    }

    return packets;
}

pub fn chunkValuesIntoPacketIndexs(
    allocator: std.mem.Allocator,
    crds_values: []CrdsValue,
    max_chunk_bytes: usize,
) error{ OutOfMemory, SerializationError }!ArrayList(usize) {
    var packet_indexs = try ArrayList(usize).initCapacity(allocator, 1);
    errdefer packet_indexs.deinit();
    packet_indexs.appendAssumeCapacity(0);

    if (crds_values.len == 0) {
        return packet_indexs;
    }

    var packet_buf: [PACKET_DATA_SIZE]u8 = undefined;
    var buf_byte_size: u64 = 0;

    for (crds_values, 0..) |crds_value, i| {
        const data_byte_size = bincode.getSerializedSizeWithSlice(&packet_buf, crds_value, bincode.Params{}) catch {
            return error.SerializationError;
        };
        const new_chunk_size = buf_byte_size + data_byte_size;
        const is_last_iter = i == crds_values.len - 1;

        if (new_chunk_size > max_chunk_bytes or is_last_iter) {
            try packet_indexs.append(i);
            buf_byte_size = data_byte_size;
        } else {
            buf_byte_size = new_chunk_size;
        }
    }

    return packet_indexs;
}

test "gossip.gossip_service: build messages startup and shutdown" {
    const allocator = std.testing.allocator;
    var exit = AtomicBool.init(false);
    var my_keypair = try KeyPair.create([_]u8{1} ** 32);
    var my_pubkey = Pubkey.fromPublicKey(&my_keypair.public_key, true);

    var contact_info = LegacyContactInfo.default(my_pubkey);
    contact_info.gossip = SocketAddr.initIpv4(.{ 127, 0, 0, 1 }, 0);

    var logger = Logger.init(std.testing.allocator, .debug);
    defer logger.deinit();
    logger.spawn();

    var gossip_service = try GossipService.init(
        allocator,
        contact_info,
        my_keypair,
        null,
        &exit,
        logger,
    );
    defer gossip_service.deinit();

    var build_messages_handle = try Thread.spawn(.{}, GossipService.buildMessages, .{&gossip_service});

    // add some crds values to push
    var rng = std.rand.DefaultPrng.init(91);
    var lg = gossip_service.crds_table_rw.write();
    var ping_lock = gossip_service.ping_cache_rw.write();
    var ping_cache: *PingCache = ping_lock.mut();

    var peers = ArrayList(LegacyContactInfo).init(allocator);
    defer peers.deinit();

    for (0..10) |_| {
        var rand_keypair = try KeyPair.create(null);
        var value = try CrdsValue.randomWithIndex(rng.random(), &rand_keypair, 0); // contact info
        // make gossip valid
        value.data.LegacyContactInfo.gossip = SocketAddr.initIpv4(.{ 127, 0, 0, 1 }, 8000);
        try lg.mut().insert(value, getWallclockMs());
        try peers.append(value.data.LegacyContactInfo);
        // set the pong status as OK so they included in active set
        ping_cache._setPong(value.data.LegacyContactInfo.id, value.data.LegacyContactInfo.gossip);
    }
    lg.unlock();
    ping_lock.unlock();

    std.time.sleep(std.time.ns_per_s * 3);

    exit.store(true, std.atomic.Ordering.Unordered);
    build_messages_handle.join();
}

test "gossip.gossip_service: tests handle_prune_messages" {
    var rng = std.rand.DefaultPrng.init(91);

    const allocator = std.testing.allocator;
    var exit = AtomicBool.init(false);
    var my_keypair = try KeyPair.create([_]u8{1} ** 32);
    var my_pubkey = Pubkey.fromPublicKey(&my_keypair.public_key);

    var contact_info = LegacyContactInfo.default(my_pubkey);
    contact_info.gossip = SocketAddr.initIpv4(.{ 127, 0, 0, 1 }, 0);

    var logger = Logger.init(std.testing.allocator, .debug);
    defer logger.deinit();
    logger.spawn();

    var gossip_service = try GossipService.init(
        allocator,
        contact_info,
        my_keypair,
        null,
        &exit,
        logger,
    );
    defer gossip_service.deinit();

    // add some peers
    var lg = gossip_service.crds_table_rw.write();
    var peers = ArrayList(LegacyContactInfo).init(allocator);
    defer peers.deinit();
    for (0..10) |_| {
        var rand_keypair = try KeyPair.create(null);
        var value = try CrdsValue.randomWithIndex(rng.random(), &rand_keypair, 0); // contact info
        try lg.mut().insert(value, getWallclockMs());
        try peers.append(value.data.LegacyContactInfo);
    }
    lg.unlock();

    {
        var as_lock = gossip_service.active_set_rw.write();
        var as: *ActiveSet = as_lock.mut();
        try as.rotate(peers.items);
        as_lock.unlock();
    }

    var as_lock = gossip_service.active_set_rw.read();
    var as: *const ActiveSet = as_lock.get();
    try std.testing.expect(as.len() > 0); // FIX
    var iter = as.pruned_peers.keyIterator();
    const peer0 = iter.next().?.*;
    as_lock.unlock();

    var prunes = [_]Pubkey{Pubkey.random(rng.random())};
    var prune_data = PruneData{
        .pubkey = peer0,
        .destination = gossip_service.my_pubkey,
        .prunes = &prunes,
        .signature = undefined,
        .wallclock = getWallclockMs(),
    };
    try prune_data.sign(&my_keypair);

    var data = std.ArrayList(*PruneData).init(allocator);
    defer data.deinit();

    try data.append(&prune_data);
    gossip_service.handleBatchPruneMessages(&data);

    var as_lock2 = gossip_service.active_set_rw.read();
    var as2: *const ActiveSet = as_lock2.get();
    try std.testing.expect(as2.pruned_peers.get(peer0).?.contains(&prunes[0].data));
    as_lock2.unlock();
}

test "gossip.gossip_service: tests handle_pull_response" {
    const allocator = std.testing.allocator;

    var rng = std.rand.DefaultPrng.init(91);
    var exit = AtomicBool.init(false);
    var my_keypair = try KeyPair.create([_]u8{1} ** 32);
    var my_pubkey = Pubkey.fromPublicKey(&my_keypair.public_key);

    var contact_info = LegacyContactInfo.default(my_pubkey);
    contact_info.gossip = SocketAddr.initIpv4(.{ 127, 0, 0, 1 }, 0);

    var logger = Logger.init(std.testing.allocator, .debug);
    defer logger.deinit();
    logger.spawn();

    var gossip_service = try GossipService.init(
        allocator,
        contact_info,
        my_keypair,
        null,
        &exit,
        logger,
    );
    defer gossip_service.deinit();

    // get random values
    var crds_values: [5]CrdsValue = undefined;
    var kp = try KeyPair.create(null);
    for (0..5) |i| {
        var value = try CrdsValue.randomWithIndex(rng.random(), &kp, 0);
        value.data.LegacyContactInfo.id = Pubkey.random(rng.random());
        crds_values[i] = value;
    }

    var data = ArrayList(GossipService.PullResponseMessage).init(allocator);
    defer data.deinit();

    try data.append(GossipService.PullResponseMessage{
        .crds_values = &crds_values,
        .from_pubkey = &my_pubkey,
    });

    try gossip_service.handleBatchPullResponses(&data);

    // make sure values are inserted
    var crds_table_lock = gossip_service.crds_table_rw.read();
    var crds_table: *const CrdsTable = crds_table_lock.get();
    for (crds_values) |value| {
        _ = crds_table.get(value.label()).?;
    }
    crds_table_lock.unlock();

    // try inserting again with same values (should all fail)
    try gossip_service.handleBatchPullResponses(&data);

    var lg = gossip_service.failed_pull_hashes_mux.lock();
    var failed_pull_hashes: *HashTimeQueue = lg.mut();
    try std.testing.expect(failed_pull_hashes.len() == 5);
    lg.unlock();
}

test "gossip.gossip_service: tests handle_pull_request" {
    const allocator = std.testing.allocator;

    var rng = std.rand.DefaultPrng.init(91);
    var exit = AtomicBool.init(false);
    var my_keypair = try KeyPair.create([_]u8{1} ** 32);
    var my_pubkey = Pubkey.fromPublicKey(&my_keypair.public_key);

    var contact_info = LegacyContactInfo.default(my_pubkey);
    contact_info.gossip = SocketAddr.initIpv4(.{ 127, 0, 0, 1 }, 0);

    var logger = Logger.init(std.testing.allocator, .debug);
    defer logger.deinit();
    logger.spawn();

    var gossip_service = try GossipService.init(
        allocator,
        contact_info,
        my_keypair,
        null,
        &exit,
        logger,
    );
    defer gossip_service.deinit();

    // insert random values
    var crds_table_lock = gossip_service.crds_table_rw.write();
    var crds_table: *CrdsTable = crds_table_lock.mut();
    const N_FILTER_BITS = 1;

    var done = false;
    var count: usize = 0;
    while (!done) {
        count += 1;
        for (0..5) |_| {
            var value = try CrdsValue.randomWithIndex(rng.random(), &my_keypair, 0);
<<<<<<< HEAD
            value.data.LegacyContactInfo.id = Pubkey.random(rng.random());
            try crds_table.insert(value, get_wallclock_ms());
=======
            value.data.LegacyContactInfo.id = Pubkey.random(rng.random(), .{});
            try crds_table.insert(value, getWallclockMs());
>>>>>>> 949eb15d

            // make sure well get a response from the request
            const vers_value = crds_table.get(value.label()).?;
            const hash_bits = pull_request.hashToU64(&vers_value.value_hash) >> (64 - N_FILTER_BITS);
            if (hash_bits == 0) {
                done = true;
            }
        }

        if (count > 5) {
            @panic("something went wrong");
        }
    }
    crds_table_lock.unlock();

    const Bloom = @import("../bloom/bloom.zig").Bloom;
    // only consider the first bit so we know well get matches
    var bloom = try Bloom.random(allocator, 100, 0.1, N_FILTER_BITS);
    defer bloom.deinit();

    var rando_keypair = try KeyPair.create([_]u8{22} ** 32);
    var rando_pubkey = Pubkey.fromPublicKey(&rando_keypair.public_key, true);

    var ci_data = crds.CrdsData.randomFromIndex(rng.random(), 0);
    ci_data.LegacyContactInfo.id = rando_pubkey;
    var crds_value = try CrdsValue.initSigned(ci_data, &rando_keypair);

    const addr = SocketAddr.random(rng.random());
    var ping_lock = gossip_service.ping_cache_rw.write();
    var ping_cache: *PingCache = ping_lock.mut();
    ping_cache._setPong(rando_pubkey, addr);
    ping_lock.unlock();

    var filter = CrdsFilter{
        .filter = bloom,
        .mask = (~@as(usize, 0)) >> N_FILTER_BITS,
        .mask_bits = N_FILTER_BITS,
    };

    var pull_requests = ArrayList(GossipService.PullRequestMessage).init(allocator);
    defer pull_requests.deinit();
    try pull_requests.append(GossipService.PullRequestMessage{
        .filter = filter,
        .from_endpoint = contact_info.gossip.toEndpoint(),
        .value = crds_value,
    });

    try gossip_service.handleBatchPullRequest(pull_requests);
    {
        var packet_lg = gossip_service.packet_outgoing_channel.buffer.lock();
        defer packet_lg.unlock();
        var outgoing_packets: *const ArrayList(PacketBatch) = packet_lg.get();
        try std.testing.expect(outgoing_packets.items.len > 0);
    }
}

test "gossip.gossip_service: test build prune messages and handle_push_msgs" {
    const allocator = std.testing.allocator;
    var rng = std.rand.DefaultPrng.init(91);
    var exit = AtomicBool.init(false);
    var my_keypair = try KeyPair.create([_]u8{1} ** 32);
    var my_pubkey = Pubkey.fromPublicKey(&my_keypair.public_key);

    var contact_info = LegacyContactInfo.default(my_pubkey);
    contact_info.gossip = SocketAddr.initIpv4(.{ 127, 0, 0, 1 }, 0);

    var logger = Logger.init(std.testing.allocator, .debug);
    defer logger.deinit();
    logger.spawn();

    var gossip_service = try GossipService.init(
        allocator,
        contact_info,
        my_keypair,
        null,
        &exit,
        logger,
    );
    defer gossip_service.deinit();

<<<<<<< HEAD
    var push_from = Pubkey.random(rng.random());
    var values = std.ArrayList(CrdsValue).init(allocator);
=======
    var push_from = Pubkey.random(rng.random(), .{});
    var values = ArrayList(CrdsValue).init(allocator);
>>>>>>> 949eb15d
    defer values.deinit();
    for (0..10) |_| {
        var value = try CrdsValue.randomWithIndex(rng.random(), &my_keypair, 0);
        value.data.LegacyContactInfo.id = Pubkey.random(rng.random());
        try values.append(value);
    }

    // insert contact info to send prunes to
    var send_contact_info = LegacyContactInfo.random(rng.random());
    send_contact_info.id = push_from;
    // valid socket addr
    var gossip_socket = SocketAddr.initIpv4(.{ 127, 0, 0, 1 }, 20);
    send_contact_info.gossip = gossip_socket;

    var ci_value = try CrdsValue.initSigned(crds.CrdsData{
        .LegacyContactInfo = send_contact_info,
    }, &my_keypair);
    var lg = gossip_service.crds_table_rw.write();
    try lg.mut().insert(ci_value, getWallclockMs());
    lg.unlock();

    var msgs = ArrayList(GossipService.PushMessage).init(allocator);
    defer msgs.deinit();

    var endpoint = gossip_socket.toEndpoint();
    try msgs.append(GossipService.PushMessage{
        .crds_values = values.items,
        .from_endpoint = &endpoint,
        .from_pubkey = &push_from,
    });

    try gossip_service.handleBatchPushMessages(&msgs);
    {
        var packet_lg = gossip_service.packet_outgoing_channel.buffer.lock();
        defer packet_lg.unlock();
        var outgoing_packets: *const ArrayList(PacketBatch) = packet_lg.get();
        // zero prune messages
        try std.testing.expect(outgoing_packets.items.len == 0);
    }

    try gossip_service.handleBatchPushMessages(&msgs);
    var packet = blk: {
        var packet_lg = gossip_service.packet_outgoing_channel.buffer.lock();
        defer packet_lg.unlock();
        var outgoing_packets: *const ArrayList(PacketBatch) = packet_lg.get();
        // > 0 prune messages to account for duplicate push messages
        try std.testing.expect(outgoing_packets.items.len > 0);

        break :blk outgoing_packets.items[0].items[0];
    };
    var protocol_message = try bincode.readFromSlice(
        allocator,
        Protocol,
        packet.data[0..packet.size],
        bincode.Params.standard,
    );
    defer bincode.free(allocator, protocol_message);

    var prune_data = protocol_message.PruneMessage[1];
    try std.testing.expect(prune_data.destination.equals(&push_from));
    try std.testing.expectEqual(prune_data.prunes.len, 10);
}

test "gossip.gossip_service: test build_pull_requests" {
    const allocator = std.testing.allocator;
    var rng = std.rand.DefaultPrng.init(91);
    var exit = AtomicBool.init(false);
    var my_keypair = try KeyPair.create([_]u8{1} ** 32);
    var my_pubkey = Pubkey.fromPublicKey(&my_keypair.public_key);

    var contact_info = LegacyContactInfo.default(my_pubkey);
    contact_info.gossip = SocketAddr.initIpv4(.{ 127, 0, 0, 1 }, 0);

    var logger = Logger.init(std.testing.allocator, .debug);
    defer logger.deinit();
    logger.spawn();

    var gossip_service = try GossipService.init(
        allocator,
        contact_info,
        my_keypair,
        null,
        &exit,
        logger,
    );
    defer gossip_service.deinit();

    // insert peers to send msgs to
    var keypair = try KeyPair.create([_]u8{1} ** 32);
    var ping_lock = gossip_service.ping_cache_rw.write();
    var lg = gossip_service.crds_table_rw.write();
    for (0..20) |_| {
        var value = try CrdsValue.randomWithIndex(rng.random(), &keypair, 0);
        try lg.mut().insert(value, getWallclockMs());
        var pc: *PingCache = ping_lock.mut();
        pc._setPong(value.data.LegacyContactInfo.id, value.data.LegacyContactInfo.gossip);
    }
    lg.unlock();
    ping_lock.unlock();

    var packets = try gossip_service.buildPullRequests(2);
    defer packets.deinit();

    try std.testing.expect(packets.items.len > 1);
    try std.testing.expect(!std.mem.eql(u8, &packets.items[0].data, &packets.items[1].data));
}

test "gossip.gossip_service: test build_push_messages" {
    const allocator = std.testing.allocator;
    var rng = std.rand.DefaultPrng.init(91);
    var exit = AtomicBool.init(false);
    var my_keypair = try KeyPair.create([_]u8{1} ** 32);
    var my_pubkey = Pubkey.fromPublicKey(&my_keypair.public_key);

    var contact_info = LegacyContactInfo.default(my_pubkey);
    contact_info.gossip = SocketAddr.initIpv4(.{ 127, 0, 0, 1 }, 0);

    var logger = Logger.init(std.testing.allocator, .debug);
    defer logger.deinit();
    logger.spawn();

    var gossip_service = try GossipService.init(
        allocator,
        contact_info,
        my_keypair,
        null,
        &exit,
        logger,
    );
    defer gossip_service.deinit();

    // add some peers
    var peers = ArrayList(LegacyContactInfo).init(allocator);
    defer peers.deinit();
    var lg = gossip_service.crds_table_rw.write();
    for (0..10) |_| {
        var keypair = try KeyPair.create(null);
        var value = try CrdsValue.randomWithIndex(rng.random(), &keypair, 0); // contact info
        try lg.mut().insert(value, getWallclockMs());
        try peers.append(value.data.LegacyContactInfo);
    }
    lg.unlock();

    var keypair = try KeyPair.create([_]u8{1} ** 32);
    // var id = Pubkey.fromPublicKey(&keypair.public_key);
    var value = try CrdsValue.random(rng.random(), &keypair);

    // set the active set
    {
        var as_lock = gossip_service.active_set_rw.write();
        var as: *ActiveSet = as_lock.mut();
        try as.rotate(peers.items);
        as_lock.unlock();
        try std.testing.expect(as.len() > 0);
    }

    {
        var pqlg = gossip_service.push_msg_queue_mux.lock();
        var push_queue = pqlg.mut();
        try push_queue.append(value);
        pqlg.unlock();
    }
    gossip_service.drainPushQueueToCrdsTable(getWallclockMs());

    var clg = gossip_service.crds_table_rw.read();
    try std.testing.expect(clg.get().len() == 11);
    clg.unlock();

    var cursor: u64 = 0;
    var msgs = try gossip_service.buildPushMessages(&cursor);
    try std.testing.expectEqual(cursor, 11);
    try std.testing.expect(msgs.items.len > 0);
    for (msgs.items) |*msg| msg.deinit();
    msgs.deinit();

    var msgs2 = try gossip_service.buildPushMessages(&cursor);
    try std.testing.expectEqual(cursor, 11);
    try std.testing.expect(msgs2.items.len == 0);
}

test "gossip.gossip_service: test packet verification" {
    const allocator = std.testing.allocator;
    var exit = AtomicBool.init(false);
    var keypair = try KeyPair.create([_]u8{1} ** 32);
    var id = Pubkey.fromPublicKey(&keypair.public_key);

    var contact_info = LegacyContactInfo.default(id);
    contact_info.gossip = SocketAddr.initIpv4(.{ 127, 0, 0, 1 }, 0);

    var logger = Logger.init(std.testing.allocator, .debug);
    defer logger.deinit();
    logger.spawn();

    var gossip_service = try GossipService.init(
        allocator,
        contact_info,
        keypair,
        null,
        &exit,
        logger,
    );

    defer gossip_service.deinit();

    var packet_channel = gossip_service.packet_incoming_channel;
    var verified_channel = gossip_service.verified_incoming_channel;

    var packet_verifier_handle = try Thread.spawn(.{}, GossipService.verifyPackets, .{&gossip_service});

    var rng = std.rand.DefaultPrng.init(getWallclockMs());
    var data = crds.CrdsData.randomFromIndex(rng.random(), 0);
    data.LegacyContactInfo.id = id;
    data.LegacyContactInfo.wallclock = 0;
    var value = try CrdsValue.initSigned(data, &keypair);

    try std.testing.expect(try value.verify(id));

    var values = [_]crds.CrdsValue{value};
    const protocol_msg = Protocol{
        .PushMessage = .{ id, &values },
    };

    var peer = SocketAddr.initIpv4(.{ 127, 0, 0, 1 }, 0);
    var from = peer.toEndpoint();

    var buf = [_]u8{0} ** PACKET_DATA_SIZE;
    var out = try bincode.writeToSlice(buf[0..], protocol_msg, bincode.Params{});
    var packet = Packet.init(from, buf, out.len);
    var packet_batch = ArrayList(Packet).init(allocator);
    for (0..3) |_| {
        try packet_batch.append(packet);
    }
    try packet_channel.send(packet_batch);

    var packet_batch_2 = ArrayList(Packet).init(allocator);

    // send one which fails sanitization
    var value_v2 = try CrdsValue.initSigned(crds.CrdsData.randomFromIndex(rng.random(), 2), &keypair);
    value_v2.data.EpochSlots[0] = crds.MAX_EPOCH_SLOTS;
    var values_v2 = [_]crds.CrdsValue{value_v2};
    const protocol_msg_v2 = Protocol{
        .PushMessage = .{ id, &values_v2 },
    };
    var buf_v2 = [_]u8{0} ** PACKET_DATA_SIZE;
    var out_v2 = try bincode.writeToSlice(buf_v2[0..], protocol_msg_v2, bincode.Params{});
    var packet_v2 = Packet.init(from, buf_v2, out_v2.len);
    try packet_batch_2.append(packet_v2);

    // send one with a incorrect signature
    var rand_keypair = try KeyPair.create([_]u8{3} ** 32);
    var value2 = try CrdsValue.initSigned(crds.CrdsData.randomFromIndex(rng.random(), 0), &rand_keypair);
    var values2 = [_]crds.CrdsValue{value2};
    const protocol_msg2 = Protocol{
        .PushMessage = .{ id, &values2 },
    };
    var buf2 = [_]u8{0} ** PACKET_DATA_SIZE;
    var out2 = try bincode.writeToSlice(buf2[0..], protocol_msg2, bincode.Params{});
    var packet2 = Packet.init(from, buf2, out2.len);
    try packet_batch_2.append(packet2);

    // send it with a CrdsValue which hash a slice
    {
        var rand_pubkey = Pubkey.fromPublicKey(&rand_keypair.public_key);
        var dshred = crds.DuplicateShred.random(rng.random());
        var chunk: [32]u8 = .{1} ** 32;
        dshred.chunk = &chunk;
        dshred.from = rand_pubkey;
        var dshred_data = crds.CrdsData{
            .DuplicateShred = .{ 1, dshred },
        };
        var dshred_value = try CrdsValue.initSigned(dshred_data, &rand_keypair);
        var values3 = [_]crds.CrdsValue{dshred_value};
        const protocol_msg3 = Protocol{
            .PushMessage = .{ id, &values3 },
        };
        var buf3 = [_]u8{0} ** PACKET_DATA_SIZE;
        var out3 = try bincode.writeToSlice(buf3[0..], protocol_msg3, bincode.Params{});
        var packet3 = Packet.init(from, buf3, out3.len);
        try packet_batch_2.append(packet3);
    }
    try packet_channel.send(packet_batch_2);

    var msg_count: usize = 0;
    while (msg_count < 4) {
        if (try verified_channel.try_drain()) |msgs| {
            defer verified_channel.allocator.free(msgs);
            for (msgs) |msg| {
                defer bincode.free(gossip_service.allocator, msg);
                try std.testing.expect(msg.message.PushMessage[0].equals(&id));
                msg_count += 1;
            }
        }
        std.time.sleep(10);
    }

    var attempt_count: u16 = 0;

    while (packet_channel.buffer.private.v.items.len != 0) {
        std.time.sleep(std.time.ns_per_ms * 10);
        attempt_count += 1;
        if (attempt_count > 10) {
            try std.testing.expect(false);
        }
    }

    try std.testing.expect(packet_channel.buffer.private.v.items.len == 0);
    try std.testing.expect(verified_channel.buffer.private.v.items.len == 0);

    exit.store(true, std.atomic.Ordering.Unordered);
    packet_verifier_handle.join();
}

test "gossip.gossip_service: process contact_info push packet" {
    const allocator = std.testing.allocator;
    var exit = AtomicBool.init(false);
    var my_keypair = try KeyPair.create([_]u8{1} ** 32);
    var my_pubkey = Pubkey.fromPublicKey(&my_keypair.public_key);

    var contact_info = LegacyContactInfo.default(my_pubkey);
    contact_info.gossip = SocketAddr.initIpv4(.{ 127, 0, 0, 1 }, 0);

    var logger = Logger.init(std.testing.allocator, .debug);
    defer logger.deinit();
    logger.spawn();

    var gossip_service = try GossipService.init(
        allocator,
        contact_info,
        my_keypair,
        null,
        &exit,
        logger,
    );
    defer gossip_service.deinit();

    var verified_channel = gossip_service.verified_incoming_channel;
    var responder_channel = gossip_service.packet_outgoing_channel;

    var kp = try KeyPair.create(null);
    var pk = Pubkey.fromPublicKey(&kp.public_key);

    var packet_handle = try Thread.spawn(
        .{},
        GossipService.processMessages,
        .{&gossip_service},
    );

    // send a push message
    var id = pk;

    // new contact info
    var legacy_contact_info = LegacyContactInfo.default(id);
    var crds_data = crds.CrdsData{
        .LegacyContactInfo = legacy_contact_info,
    };
    var crds_value = try crds.CrdsValue.initSigned(crds_data, &kp);
    var heap_values = try allocator.alloc(crds.CrdsValue, 1);
    heap_values[0] = crds_value;
    const msg = Protocol{
        .PushMessage = .{ id, heap_values },
    };

    // packet
    const peer = SocketAddr.initIpv4(.{ 127, 0, 0, 1 }, 8000).toEndpoint();
    const protocol_msg = ProtocolMessage{
        .from_endpoint = peer,
        .message = msg,
    };
    try verified_channel.send(protocol_msg);

    // ping
    const ping_msg = ProtocolMessage{
        .message = Protocol{
            .PingMessage = try Ping.init(.{0} ** 32, &kp),
        },
        .from_endpoint = peer,
    };
    try verified_channel.send(ping_msg);

    // correct insertion into table
    var buf2: [100]crds.CrdsVersionedValue = undefined;
    std.time.sleep(std.time.ns_per_s);

    {
        var lg = gossip_service.crds_table_rw.read();
        var res = lg.get().getContactInfos(&buf2);
        try std.testing.expect(res.len == 1);
        lg.unlock();
    }

    const resp = (try responder_channel.try_drain()).?;
    defer {
        for (resp) |*packet_batch| {
            packet_batch.deinit();
        }
        responder_channel.allocator.free(resp);
    }
    try std.testing.expect(resp.len == 1);

    exit.store(true, std.atomic.Ordering.Unordered);
    packet_handle.join();
}

test "gossip.gossip_service: init, exit, and deinit" {
    var gossip_address = SocketAddr.initIpv4(.{ 127, 0, 0, 1 }, 0);
    var my_keypair = try KeyPair.create(null);
    var rng = std.rand.DefaultPrng.init(getWallclockMs());
    var contact_info = LegacyContactInfo.random(rng.random());
    contact_info.gossip = gossip_address;
    var exit = AtomicBool.init(false);
    var logger = Logger.init(std.testing.allocator, .debug);
    defer logger.deinit();
    logger.spawn();

    var gossip_service = try GossipService.init(
        std.testing.allocator,
        contact_info,
        my_keypair,
        null,
        &exit,
        logger,
    );

    var handle = try std.Thread.spawn(
        .{},
        GossipService.run,
        .{ &gossip_service, true },
    );

    gossip_service.echo_server.kill();
    exit.store(true, std.atomic.Ordering.Unordered);
    handle.join();
    gossip_service.deinit();
}

const fuzz = @import("./fuzz.zig");

pub const BenchmarkGossipServiceGeneral = struct {
    pub const min_iterations = 1;
    pub const max_iterations = 1;

    pub const args = [_]usize{
        1_000,
        5_000,
        10_000,
    };

    pub const arg_names = [_][]const u8{
        "1k_msgs",
        "5k_msgs",
        "10k_msg_iters",
    };

    pub fn benchmarkGossipServiceProcessMessages(num_message_iterations: usize) !void {
        const allocator = std.heap.page_allocator;
        var keypair = try KeyPair.create(null);
        var address = SocketAddr.initIpv4(.{ 127, 0, 0, 1 }, 8888);
        var endpoint = address.toEndpoint();

<<<<<<< HEAD
        var pubkey = Pubkey.fromPublicKey(&keypair.public_key);
        var contact_info = crds.LegacyContactInfo.default(pubkey);
=======
        var pubkey = Pubkey.fromPublicKey(&keypair.public_key, false);
        var contact_info = LegacyContactInfo.default(pubkey);
>>>>>>> 949eb15d
        contact_info.shred_version = 19;
        contact_info.gossip = address;

        // var logger = Logger.init(allocator, .debug);
        // defer logger.deinit();
        // logger.spawn();
        var logger: Logger = .noop;

        // process incoming packets/messsages
        var exit = AtomicBool.init(false);
        var gossip_service = try GossipService.init(
            allocator,
            contact_info,
            keypair,
            null,
            &exit,
            logger,
        );
        gossip_service.echo_server.kill(); // we dont need this rn
        defer gossip_service.deinit();

        var packet_handle = try Thread.spawn(.{}, GossipService.run, .{ &gossip_service, true });

        // send incomign packets/messages
        var outgoing_channel = Channel(ArrayList(Packet)).init(allocator, 10_000);
        defer outgoing_channel.deinit();

        var socket = UdpSocket.create(.ipv4, .udp) catch return error.SocketCreateFailed;
        socket.bindToPort(8889) catch return error.SocketBindFailed;
        socket.setReadTimeout(1000000) catch return error.SocketSetTimeoutFailed; // 1 second
        defer {
            socket.close();
        }

        var sender_exit = AtomicBool.init(false);
        var outgoing_handle = try Thread.spawn(.{}, socket_utils.sendSocket, .{
            &socket,
            outgoing_channel,
            &sender_exit,
            logger,
        });

        // generate messages
        var rand = std.rand.DefaultPrng.init(19);
        var rng = rand.random();
        var sender_keypair = try KeyPair.create(null);

        var msg_sent: usize = 0;

        while (msg_sent < num_message_iterations) {
            var packet_batch = try ArrayList(Packet).initCapacity(allocator, 10);

            // send a ping message
            {
                var packet = try fuzz.randomPingPacket(rng, &keypair, endpoint);
                try packet_batch.append(packet);
                msg_sent += 1;
            }
            // send a pong message
            {
                var packet = try fuzz.randomPongPacket(rng, &keypair, endpoint);
                try packet_batch.append(packet);
                msg_sent += 1;
            }
            // send a push message
            {
                var packets = try fuzz.randomPushMessage(rng, &keypair, address.toEndpoint());
                try outgoing_channel.send(packets);
                msg_sent += packets.items.len;
            }
            // send a pull response
            {
                var packets = try fuzz.randomPullResponse(rng, &keypair, address.toEndpoint());
                try outgoing_channel.send(packets);
                msg_sent += packets.items.len;
            }
            // send a pull request
            {
                var packet = try fuzz.randomPullRequest(allocator, rng, &sender_keypair, address.toEndpoint());
                try packet_batch.append(packet);
                msg_sent += 1;
            }

            try outgoing_channel.send(packet_batch);
        }

        // wait for all messages to be processed
        while (true) {
            const v = gossip_service.messages_processed.load(std.atomic.Ordering.Acquire);
            if (v >= msg_sent) {
                break;
            }
        }

        exit.store(true, std.atomic.Ordering.Unordered);
        packet_handle.join();

        sender_exit.store(true, std.atomic.Ordering.Unordered);
        outgoing_handle.join();
    }
};<|MERGE_RESOLUTION|>--- conflicted
+++ resolved
@@ -1335,17 +1335,8 @@
         var prune_packets = try ArrayList(Packet).initCapacity(self.allocator, n_packets);
         errdefer prune_packets.deinit();
 
-<<<<<<< HEAD
-        var origin_buf: [MAX_PRUNE_DATA_NODES]Pubkey = undefined;
-        var origin_count: usize = 0;
-
-        const now = get_wallclock_ms();
-        var buf: [PACKET_DATA_SIZE]u8 = undefined;
-        const my_pubkey = Pubkey.fromPublicKey(&self.my_keypair.public_key);
-=======
         const now = getWallclockMs();
         var packet_buf: [PACKET_DATA_SIZE]u8 = undefined;
->>>>>>> 949eb15d
 
         var index: usize = 0;
         while (true) {
@@ -1768,7 +1759,7 @@
     const allocator = std.testing.allocator;
     var exit = AtomicBool.init(false);
     var my_keypair = try KeyPair.create([_]u8{1} ** 32);
-    var my_pubkey = Pubkey.fromPublicKey(&my_keypair.public_key, true);
+    var my_pubkey = Pubkey.fromPublicKey(&my_keypair.public_key);
 
     var contact_info = LegacyContactInfo.default(my_pubkey);
     contact_info.gossip = SocketAddr.initIpv4(.{ 127, 0, 0, 1 }, 0);
@@ -1987,13 +1978,8 @@
         count += 1;
         for (0..5) |_| {
             var value = try CrdsValue.randomWithIndex(rng.random(), &my_keypair, 0);
-<<<<<<< HEAD
             value.data.LegacyContactInfo.id = Pubkey.random(rng.random());
-            try crds_table.insert(value, get_wallclock_ms());
-=======
-            value.data.LegacyContactInfo.id = Pubkey.random(rng.random(), .{});
             try crds_table.insert(value, getWallclockMs());
->>>>>>> 949eb15d
 
             // make sure well get a response from the request
             const vers_value = crds_table.get(value.label()).?;
@@ -2015,7 +2001,7 @@
     defer bloom.deinit();
 
     var rando_keypair = try KeyPair.create([_]u8{22} ** 32);
-    var rando_pubkey = Pubkey.fromPublicKey(&rando_keypair.public_key, true);
+    var rando_pubkey = Pubkey.fromPublicKey(&rando_keypair.public_key);
 
     var ci_data = crds.CrdsData.randomFromIndex(rng.random(), 0);
     ci_data.LegacyContactInfo.id = rando_pubkey;
@@ -2074,13 +2060,8 @@
     );
     defer gossip_service.deinit();
 
-<<<<<<< HEAD
     var push_from = Pubkey.random(rng.random());
     var values = std.ArrayList(CrdsValue).init(allocator);
-=======
-    var push_from = Pubkey.random(rng.random(), .{});
-    var values = ArrayList(CrdsValue).init(allocator);
->>>>>>> 949eb15d
     defer values.deinit();
     for (0..10) |_| {
         var value = try CrdsValue.randomWithIndex(rng.random(), &my_keypair, 0);
@@ -2540,13 +2521,8 @@
         var address = SocketAddr.initIpv4(.{ 127, 0, 0, 1 }, 8888);
         var endpoint = address.toEndpoint();
 
-<<<<<<< HEAD
         var pubkey = Pubkey.fromPublicKey(&keypair.public_key);
         var contact_info = crds.LegacyContactInfo.default(pubkey);
-=======
-        var pubkey = Pubkey.fromPublicKey(&keypair.public_key, false);
-        var contact_info = LegacyContactInfo.default(pubkey);
->>>>>>> 949eb15d
         contact_info.shred_version = 19;
         contact_info.gossip = address;
 
