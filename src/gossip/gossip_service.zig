const std = @import("std");
const ClusterInfo = @import("cluster_info.zig").ClusterInfo;
const network = @import("zig-network");
const EndPoint = network.EndPoint;
const Packet = @import("packet.zig").Packet;
const PACKET_DATA_SIZE = @import("packet.zig").PACKET_DATA_SIZE;
const Channel = @import("../sync/channel.zig").Channel;
const Thread = std.Thread;
const AtomicBool = std.atomic.Atomic(bool);
const UdpSocket = network.Socket;
const Tuple = std.meta.Tuple;
const SocketAddr = @import("net.zig").SocketAddr;
const protocol_ = @import("protocol.zig");
const Protocol = protocol_.Protocol;
const PruneData = protocol_.PruneData;

const Ping = @import("ping_pong.zig").Ping;
const bincode = @import("../bincode/bincode.zig");
const crds = @import("../gossip/crds.zig");
const CrdsValue = crds.CrdsValue;

const KeyPair = std.crypto.sign.Ed25519.KeyPair;
const Pubkey = @import("../core/pubkey.zig").Pubkey;
const get_wallclock = @import("../gossip/crds.zig").get_wallclock;

const _crds_table = @import("../gossip/crds_table.zig");
const CrdsTable = _crds_table.CrdsTable;
const CrdsError = _crds_table.CrdsError;
const Logger = @import("../trace/log.zig").Logger;
const GossipRoute = _crds_table.GossipRoute;

const pull_request = @import("../gossip/pull_request.zig");
const CrdsFilter = pull_request.CrdsFilter;
const MAX_NUM_PULL_REQUESTS = pull_request.MAX_NUM_PULL_REQUESTS;

const pull_response = @import("../gossip/pull_response.zig");
const ActiveSet = @import("../gossip/active_set.zig").ActiveSet;
const CRDS_GOSSIP_PUSH_FANOUT = @import("../gossip/active_set.zig").CRDS_GOSSIP_PUSH_FANOUT;

const Hash = @import("../core/hash.zig").Hash;
const HashTimeQueue = _crds_table.HashTimeQueue;

const PacketChannel = Channel(Packet);
const ProtocolMessage = struct { from_addr: EndPoint, message: Protocol };
const ProtocolChannel = Channel(ProtocolMessage);

const CRDS_GOSSIP_PULL_CRDS_TIMEOUT_MS: u64 = 15000;
const CRDS_GOSSIP_PUSH_MSG_TIMEOUT_MS: u64 = 30000;
const CRDS_GOSSIP_PRUNE_MSG_TIMEOUT_MS: u64 = 500;

const FAILED_INSERTS_RETENTION_MS: u64 = 20_000;

const MAX_PACKETS_PER_PUSH: usize = 64;
const MAX_BYTES_PER_PUSH: u64 = PACKET_DATA_SIZE * @as(u64, MAX_PACKETS_PER_PUSH);

const PUSH_MESSAGE_MAX_PAYLOAD_SIZE: usize = PACKET_DATA_SIZE - 44;

const GOSSIP_SLEEP_MILLIS: u64 = 100;

/// Maximum number of origin nodes that a PruneData may contain, such that the
/// serialized size of the PruneMessage stays below PACKET_DATA_SIZE.
const MAX_PRUNE_DATA_NODES: usize = 32;
const NUM_ACTIVE_SET_ENTRIES: usize = 25;

pub const GossipService = struct {
    cluster_info: *ClusterInfo,
    gossip_socket: UdpSocket,
    exit_sig: AtomicBool,
    packet_channel: *PacketChannel,
    responder_channel: *PacketChannel,
    crds_table: CrdsTable,
    allocator: std.mem.Allocator,
    verified_channel: *ProtocolChannel,

    // push message things
    active_set: ActiveSet,
    active_set_lock: std.Thread.RwLock = .{},
    push_msg_queue: std.ArrayList(CrdsValue),
    push_msg_queue_lock: std.Thread.Mutex = .{},
    push_cursor: u64 = 0,

    // pull message things
    failed_pull_hashes: HashTimeQueue,
    failed_pull_hashes_lock: std.Thread.Mutex = .{},

    const Self = @This();

    pub fn init(
        allocator: std.mem.Allocator,
        cluster_info: *ClusterInfo,
        gossip_socket: UdpSocket,
        exit: AtomicBool,
    ) !Self {
        var packet_channel = PacketChannel.init(allocator, 10000);
        var verified_channel = ProtocolChannel.init(allocator, 10000);
        var responder_channel = PacketChannel.init(allocator, 10000);

        var crds_table = try CrdsTable.init(allocator);

        var my_pubkey = cluster_info.our_contact_info.pubkey;
        var my_shred_version = cluster_info.our_contact_info.shred_version;
        var active_set = try ActiveSet.rotate(allocator, &crds_table, my_pubkey, my_shred_version);

        return Self{
            .cluster_info = cluster_info,
            .gossip_socket = gossip_socket,
            .exit_sig = exit,
            .packet_channel = packet_channel,
            .responder_channel = responder_channel,
            .verified_channel = verified_channel,
            .crds_table = crds_table,
            .allocator = allocator,
            .push_msg_queue = std.ArrayList(CrdsValue).init(allocator),
            .active_set = active_set,
            .failed_pull_hashes = HashTimeQueue.init(),
        };
    }

    pub fn deinit(self: *Self) void {
        self.packet_channel.deinit();
        self.responder_channel.deinit();
        self.verified_channel.deinit();

        self.crds_table.deinit();
        self.push_msg_queue.deinit();
    }

    pub fn run(self: *Self, logger: *Logger) !void {
        const id = self.cluster_info.our_contact_info.pubkey;
        logger.infof("running gossip service at {any} with pubkey {s}", .{ self.gossip_socket.getLocalEndPoint(), id.cached_str.? });
        defer self.deinit();

        // process input threads
        var receiver_handle = try Thread.spawn(.{}, Self.read_gossip_socket, .{
            &self.gossip_socket,
            self.packet_channel,
            logger,
        });
        var packet_verifier_handle = try Thread.spawn(.{}, Self.verify_packets, .{
            self.allocator,
            self.packet_channel,
            self.verified_channel,
        });
        var packet_handle = try Thread.spawn(.{}, Self.process_protocol_messages, .{
            self.allocator,
            &self.crds_table,
<<<<<<< HEAD
            &self.verified_channel,
            &self.responder_channel,
            &self.failed_pull_hashes,
            &self.failed_pull_hashes_lock,
            &self.active_set,
            &self.active_set_lock,
            &self.cluster_info.our_keypair,
=======
            self.verified_channel,
>>>>>>> e7950d3f
            logger,
        });

        // periodically send output thread
        var gossip_loop_handle = try Thread.spawn(.{}, Self.gossip_loop, .{
            self,
            logger,
        });

        // outputer thread
        var responder_handle = try Thread.spawn(.{}, Self.responder, .{
            self,
        });

        packet_verifier_handle.join();
        responder_handle.join();
        receiver_handle.join();
        packet_handle.join();
        gossip_loop_handle.join();
    }

    fn responder(self: *Self) !void {
        while (self.responder_channel.receive()) |p| {
            _ = try self.gossip_socket.sendTo(p.addr, p.data[0..p.size]);
        }
    }

    fn verify_packets(
        allocator: std.mem.Allocator,
        packet_channel: *PacketChannel,
        verified_channel: *ProtocolChannel,
    ) !void {
        var failed_protocol_msgs: usize = 0;

        while (packet_channel.receive()) |packet| {
            var protocol_message = bincode.readFromSlice(
                allocator,
                Protocol,
                packet.data[0..packet.size],
                bincode.Params.standard,
            ) catch {
                failed_protocol_msgs += 1;
                std.debug.print("failed to deserialize protocol message\n", .{});
                continue;
            };
            defer bincode.free(allocator, protocol_message);

            protocol_message.sanitize() catch {
                std.debug.print("failed to sanitize protocol message\n", .{});
                continue;
            };

            protocol_message.verify_signature() catch {
                std.debug.print("failed to verify protocol message signature\n", .{});
                continue;
            };

            // TODO: send the pointers over the channel (similar to PinnedVec) vs item copy
            const msg = ProtocolMessage{ .from_addr = packet.addr, .message = protocol_message };
            verified_channel.send(msg);
        }
    }

    fn gossip_loop(self: *Self, logger: *Logger) !void {
        // solana-gossip spy -- local node for testing
        const peer = SocketAddr.init_ipv4(.{ 127, 0, 0, 1 }, 8000).toEndpoint();
        var last_push_ts: u64 = 0;
        var should_send_pull_requests = true;

        const my_keypair = self.cluster_info.our_keypair;
        var my_contact_info = try self.get_contact_info();
        const my_pubkey = my_contact_info.id;
        const my_shred_version = my_contact_info.shred_version;

        var failed_pull_hashes = self.failed_pull_hashes;
        var failed_pull_hashes_lock = self.failed_pull_hashes_lock;

        while (true) {
            const top_of_loop_ts = get_wallclock();

            // new pings
            try self.send_ping(&peer, logger);

            // new pull msgs
            if (should_send_pull_requests) {
                // update wallclock and sign
                my_contact_info.wallclock = get_wallclock();
                const my_contact_info_value = try crds.CrdsValue.initSigned(crds.CrdsData{
                    .LegacyContactInfo = my_contact_info,
                }, my_keypair);

                failed_pull_hashes_lock.lock();
                const failed_pull_hashes_array = try failed_pull_hashes.get_values(self.allocator);
                defer failed_pull_hashes_array.deinit();
                failed_pull_hashes_lock.unlock();

                var pull_packets = new_pull_requests(
                    self.allocator,
                    &self.crds_table,
                    &failed_pull_hashes_array,
                    pull_request.MAX_BLOOM_SIZE,
                    my_contact_info_value,
                    logger,
                ) catch |e| blk: {
                    std.debug.print("failed to generate pull requests: {any}\n", .{e});
                    break :blk std.ArrayList(Packet).init(self.allocator);
                };
                defer pull_packets.deinit();

                // send packets
                for (pull_packets.items) |packet| {
                    self.responder_channel.send(packet);
                }
            }
            // every other loop
            should_send_pull_requests = !should_send_pull_requests;

            // new push msgs
            try drain_push_queue_to_crds_table(
                &self.crds_table,
                &self.push_msg_queue,
                &self.push_msg_queue_lock,
            );
            var push_packets = new_push_messages(
                self.allocator,
                &self.crds_table,
                &self.active_set,
                &self.active_set_lock,
                my_pubkey,
                &self.push_cursor,
            ) catch |e| blk: {
                std.debug.print("failed to generate push messages: {any}\n", .{e});
                break :blk std.ArrayList(Packet).init(self.allocator);
            };
            defer push_packets.deinit();

            for (push_packets.items) |packet| {
                self.responder_channel.send(packet);
            }

            // trim data
            const now = get_wallclock();

            const purged_cutoff_timestamp = now -| (5 * CRDS_GOSSIP_PULL_CRDS_TIMEOUT_MS);
            self.crds_table.write();
            self.crds_table.purged.trim(purged_cutoff_timestamp);
            self.crds_table.release_write();

            const failed_insert_cutoff_timestamp = now -| FAILED_INSERTS_RETENTION_MS;
            failed_pull_hashes_lock.lock();
            failed_pull_hashes.trim(failed_insert_cutoff_timestamp);
            failed_pull_hashes_lock.unlock();

            // periodic things
            if (top_of_loop_ts - last_push_ts > CRDS_GOSSIP_PULL_CRDS_TIMEOUT_MS / 2) {
                // update wallclock and sign
                my_contact_info.wallclock = get_wallclock();
                var my_contact_info_value = try crds.CrdsValue.initSigned(crds.CrdsData{
                    .LegacyContactInfo = my_contact_info,
                }, my_keypair);

                // push contact info
                self.push_msg_queue_lock.lock();
                try self.push_msg_queue.append(my_contact_info_value);
                self.push_msg_queue_lock.unlock();

                // reset push active set
                self.active_set_lock.lock();
                self.active_set.deinit();
                self.active_set = try ActiveSet.rotate(
                    self.allocator,
                    &self.crds_table,
                    my_pubkey,
                    my_shred_version,
                );
                self.active_set_lock.unlock();

                last_push_ts = get_wallclock();
            }

            // sleep
            const elapsed_ts = get_wallclock() - top_of_loop_ts;
            if (elapsed_ts < GOSSIP_SLEEP_MILLIS) {
                const time_left_ms = GOSSIP_SLEEP_MILLIS - elapsed_ts;
                std.time.sleep(time_left_ms * std.time.ns_per_ms);
            }
        }
    }

    pub fn get_gossip_nodes(
        crds_table: *CrdsTable, // reads to get contact infos
        my_pubkey: *const Pubkey, // used to filter out ourself
        my_shred_version: u16, // used to filter matching shredversions
        nodes: []crds.LegacyContactInfo, // output
        comptime MAX_SIZE: usize, // max_size == nodes.len but comptime for init of stack array
        now: u64, // filters old values
    ) ![]crds.LegacyContactInfo {
        std.debug.assert(MAX_SIZE == nodes.len);

        crds_table.read();
        var buf: [MAX_SIZE]crds.CrdsVersionedValue = undefined;
        const contact_infos = try crds_table.get_contact_infos(&buf);
        crds_table.release_read();

        if (contact_infos.len == 0) {
            return nodes[0..0];
        }

        // filter only valid gossip addresses
        const GOSSIP_ACTIVE_TIMEOUT = 60 * std.time.ms_per_s;
        const too_old_ts = now -| GOSSIP_ACTIVE_TIMEOUT;

        var node_index: usize = 0;
        for (contact_infos) |contact_info| {
            const peer_info = contact_info.value.data.LegacyContactInfo;
            const peer_gossip_addr = peer_info.gossip;

            // filter inactive nodes
            if (contact_info.timestamp_on_insertion < too_old_ts) {
                continue;
            }
            // filter self
            if (contact_info.value.id().equals(my_pubkey)) {
                continue;
            }
            // filter matching shred version or my_shred_version == 0
            if (my_shred_version != 0 and my_shred_version != peer_info.shred_version) {
                continue;
            }
            // filter on valid gossip address
            crds.sanitize_socket(&peer_gossip_addr) catch continue;

            nodes[node_index] = peer_info;
            node_index += 1;

            if (node_index == nodes.len) {
                break;
            }
        }

        return nodes[0..node_index];
    }

    fn new_pull_requests(
        allocator: std.mem.Allocator,
        crds_table: *CrdsTable,
        failed_pull_hashes: *const std.ArrayList(Hash),
        bloom_size: usize,
        my_contact_info: CrdsValue,
        logger: *Logger,
    ) !std.ArrayList(Packet) {
        // NOTE: these filters need to be de-init at some point
        // should serialize them into packets and de-init asap imo
        // ie, PacketBatch them
        var filters = pull_request.build_crds_filters(
            allocator,
            crds_table,
            failed_pull_hashes,
            bloom_size,
            MAX_NUM_PULL_REQUESTS,
        ) catch |err| {
            logger.debugf("failed to build crds filters: {any}\n", .{err});
            return error.FailedToBuildFilters;
        };
        // we serialize at the end of this function so this is ok
        defer pull_request.deinit_crds_filters(&filters);

        // get nodes from crds table
        const now = crds.get_wallclock();
        const my_pubkey = my_contact_info.id();
        const my_shred_version = my_contact_info.data.LegacyContactInfo.shred_version;

        var buf: [MAX_NUM_PULL_REQUESTS]crds.LegacyContactInfo = undefined;
        var peers = try get_gossip_nodes(
            crds_table,
            &my_pubkey,
            my_shred_version,
            &buf,
            MAX_NUM_PULL_REQUESTS,
            now,
        );
        const num_peers = peers.len;
        if (num_peers == 0) {
            return error.NoPeers;
        }

        // build packet responses
        var output = try std.ArrayList(Packet).initCapacity(allocator, filters.items.len);
        var packet_buf: [PACKET_DATA_SIZE]u8 = undefined;

        var rng = std.rand.DefaultPrng.init(now);
        for (filters.items) |filter_i| {
            // TODO: incorperate stake weight in random sampling
            const peer_index = rng.random().intRangeAtMost(usize, 0, num_peers - 1);
            const peer_contact_info = peers[peer_index];
            const peer_addr = peer_contact_info.gossip.toEndpoint();

            const protocol_msg = Protocol{ .PullRequest = .{ filter_i, my_contact_info } };

            var msg_slice = try bincode.writeToSlice(&packet_buf, protocol_msg, bincode.Params{});
            var packet = Packet.init(peer_addr, packet_buf, msg_slice.len);
            output.appendAssumeCapacity(packet);
        }

        return output;
    }

    fn send_ping(self: *Self, peer: *const EndPoint, logger: *Logger) !void {
        var protocol = Protocol{ .PingMessage = Ping.random(self.cluster_info.our_keypair) };
        var out = [_]u8{0} ** PACKET_DATA_SIZE;
        var bytes = try bincode.writeToSlice(out[0..], protocol, bincode.Params.standard);

        logger.debugf("sending a ping message to: {any}", .{peer});
        self.responder_channel.send(
            Packet.init(peer.*, out, bytes.len),
        );
    }

    fn get_contact_info(self: *Self) !crds.LegacyContactInfo {
        const id = self.cluster_info.our_contact_info.pubkey;
        const gossip_socket = self.gossip_socket;

        const gossip_endpoint = try gossip_socket.getLocalEndPoint();
        const gossip_addr = SocketAddr.init_ipv4(gossip_endpoint.address.ipv4.value, gossip_endpoint.port);

        var legacy_contact_info = crds.LegacyContactInfo.default(id);
        legacy_contact_info.gossip = gossip_addr;
        // TODO: use correct shred version
        legacy_contact_info.shred_version = 0;

        return legacy_contact_info;
    }

    fn drain_push_queue_to_crds_table(
        crds_table: *CrdsTable,
        push_msg_queue: *std.ArrayList(CrdsValue),
        push_msg_queue_lock: *std.Thread.Mutex,
    ) !void {
        const wallclock = get_wallclock();

        push_msg_queue_lock.lock();
        defer push_msg_queue_lock.unlock();

        crds_table.write();
        defer crds_table.release_write();

        while (push_msg_queue.popOrNull()) |crds_value| {
            crds_table.insert(crds_value, wallclock) catch {};
        }
    }

    fn new_push_messages(
        allocator: std.mem.Allocator,
        crds_table: *CrdsTable,
        active_set: *const ActiveSet,
        active_set_lock: *std.Thread.RwLock,
        my_pubkey: Pubkey,
        push_cursor: *u64,
    ) !std.ArrayList(Packet) {
        // TODO: find a better static value?
        var buf: [512]crds.CrdsVersionedValue = undefined;
        crds_table.read();
        var crds_entries = try crds_table.get_entries_with_cursor(&buf, push_cursor);
        crds_table.release_read();

        const now = get_wallclock();
        var total_byte_size: usize = 0;

        // find new values in crds table
        // TODO: benchmark different approach of HashMapping(origin, value) first
        // then deriving the active set per origin in a batch
        var push_messages = std.AutoHashMap(EndPoint, std.ArrayList(CrdsValue)).init(allocator);
        defer push_messages.deinit();

        active_set_lock.lockShared();

        var num_values_considered: usize = 0;
        for (crds_entries) |entry| {
            const value = entry.value;

            const entry_time = value.wallclock();
            const too_old = entry_time < now -| CRDS_GOSSIP_PUSH_MSG_TIMEOUT_MS;
            const too_new = entry_time > now +| CRDS_GOSSIP_PUSH_MSG_TIMEOUT_MS;
            if (too_old or too_new) {
                num_values_considered += 1;
                continue;
            }

            const byte_size = try bincode.get_serialized_size(allocator, value, bincode.Params{});
            total_byte_size +|= byte_size;

            if (total_byte_size > MAX_BYTES_PER_PUSH) {
                break;
            }

            // get the active set for these values *PER ORIGIN* due to prunes
            const origin = value.id();
            const active_set_peers = try active_set.get_fanout_peers(allocator, origin, crds_table);
            defer active_set_peers.deinit();

            for (active_set_peers.items) |peer| {
                var maybe_peer_entry = push_messages.getEntry(peer);
                if (maybe_peer_entry) |peer_entry| {
                    try peer_entry.value_ptr.append(value);
                } else {
                    var peer_entry = try std.ArrayList(CrdsValue).initCapacity(allocator, 1);
                    peer_entry.appendAssumeCapacity(value);
                    try push_messages.put(peer, peer_entry);
                }
            }
            num_values_considered += 1;
        }
        active_set_lock.unlockShared();

        // adjust cursor for values not sent this round
        // NOTE: labs client doesnt do this - bug?
        const num_values_not_considered = crds_entries.len - num_values_considered;
        push_cursor.* -= num_values_not_considered;

        // build Push msg packets
        var push_packets = try std.ArrayList(Packet).initCapacity(allocator, MAX_PACKETS_PER_PUSH * CRDS_GOSSIP_PUSH_FANOUT);
        var packet_buf: [PACKET_DATA_SIZE]u8 = undefined;

        const max_chunk_size = PUSH_MESSAGE_MAX_PAYLOAD_SIZE;
        var buf_byte_size: u64 = 0;

        var protocol_msg_values = std.ArrayList(CrdsValue).init(allocator);
        defer protocol_msg_values.deinit();

        var push_iter = push_messages.iterator();
        while (push_iter.next()) |push_entry| {
            const values = push_entry.value_ptr;
            defer values.deinit();
            const to_endpoint = push_entry.key_ptr.*;

            for (values.items, 0..) |crds_value, i| {
                const data_byte_size = try bincode.get_serialized_size(allocator, crds_value, bincode.Params{});

                // should never have a chunk larger than the max
                if (data_byte_size > max_chunk_size) {
                    // std.debug.print("skipping data larger than max chunk size\n", .{});
                    unreachable;
                }

                const new_chunk_size = buf_byte_size + data_byte_size;
                const is_last_iter = i == values.items.len - 1;

                if (new_chunk_size > max_chunk_size or is_last_iter) {
                    // write to Push to packet
                    const protocol_msg = Protocol{ .PushMessage = .{ my_pubkey, protocol_msg_values.items } };
                    var msg_slice = try bincode.writeToSlice(&packet_buf, protocol_msg, bincode.Params{});

                    var packet = Packet.init(to_endpoint, packet_buf, msg_slice.len);
                    try push_packets.append(packet);

                    // reset array
                    buf_byte_size = data_byte_size;
                    protocol_msg_values.clearRetainingCapacity();
                    try protocol_msg_values.append(crds_value);
                } else {
                    // new_chunk_size <= max_chunk_size
                    buf_byte_size = new_chunk_size;
                    try protocol_msg_values.append(crds_value);
                }
            }
        }

        return push_packets;
    }

    fn read_gossip_socket(
        gossip_socket: *UdpSocket,
        packet_channel: *PacketChannel,
        logger: *Logger,
    ) !void {
        // we close the chan if no more packet's can ever be produced
        defer packet_channel.close();

        // handle packet reads
        var read_buf: [PACKET_DATA_SIZE]u8 = undefined;
        @memset(&read_buf, 0);

        var bytes_read: usize = undefined;
        while (bytes_read != 0) {
            var recv_meta = try gossip_socket.receiveFrom(&read_buf);
            bytes_read = recv_meta.numberOfBytes;

            // send packet through channel
            packet_channel.send(Packet.init(recv_meta.sender, read_buf, bytes_read));

            // reset buffer
            @memset(&read_buf, 0);
        }

        logger.debugf("reading gossip exiting...", .{});
    }

    pub fn handle_push_message(
        push_from: Pubkey,
        push_values: []CrdsValue,
        allocator: std.mem.Allocator,
        crds_table: *CrdsTable,
        my_keypair: *KeyPair,
        logger: *Logger,
    ) !std.ArrayList(Packet) {
        const my_pubkey = Pubkey.fromPublicKey(&my_keypair.public_key, false);

        const failed_insert_indexs = insert_crds_values(
            allocator,
            crds_table,
            push_values,
            logger,
            CRDS_GOSSIP_PUSH_MSG_TIMEOUT_MS,
        );
        defer failed_insert_indexs.deinit();

        // handle prune messages
        if (failed_insert_indexs.items.len == 0) {
            return std.ArrayList(Packet).init(allocator);
        }

        const from_contact_info = crds_table.get(crds.CrdsValueLabel{ .LegacyContactInfo = push_from }) orelse {
            return error.CantFindContactInfo;
        };
        const from_gossip_addr = from_contact_info.value.data.LegacyContactInfo.gossip;
        try crds.sanitize_socket(&from_gossip_addr);

        var n_packets = failed_insert_indexs.items.len / MAX_PRUNE_DATA_NODES;
        var prune_packets = try std.ArrayList(Packet).initCapacity(allocator, n_packets);

        var failed_origins = try std.ArrayList(Pubkey).initCapacity(allocator, MAX_PRUNE_DATA_NODES);
        defer failed_origins.deinit();

        const now = get_wallclock();
        var buf: [PACKET_DATA_SIZE]u8 = undefined;
        for (failed_insert_indexs.items, 0..) |insert_index, i| {
            const origin = push_values[insert_index].id();
            // TODO: account for duplicate origin values? (to reduce egress)
            failed_origins.appendAssumeCapacity(origin);

            const is_last_iter = i == failed_insert_indexs.items.len - 1;
            if (failed_origins.items.len == MAX_PRUNE_DATA_NODES or is_last_iter) {
                // create protocol message
                var prune_data = PruneData.init(my_pubkey, failed_origins.items, push_from, now);
                try prune_data.sign(my_keypair);

                // put it into a packet
                var msg = Protocol{ .PruneMessage = .{ my_pubkey, prune_data } };
                var msg_slice = try bincode.writeToSlice(&buf, msg, bincode.Params{});
                var packet = Packet.init(from_gossip_addr.toEndpoint(), buf, msg_slice.len);
                try prune_packets.append(packet);

                // reset array
                failed_origins.clearRetainingCapacity();
            }
        }

        return prune_packets;
    }

    pub fn process_protocol_messages(
        allocator: std.mem.Allocator,
        crds_table: *CrdsTable,
        verified_channel: *ProtocolChannel,
        responder_channel: *PacketChannel,
        failed_pull_hashes: *HashTimeQueue,
        failed_pull_hashes_lock: *std.Thread.Mutex,
        active_set: *ActiveSet,
        active_set_lock: *std.Thread.RwLock,
        my_keypair: *KeyPair,
        logger: *Logger,
    ) !void {
        const my_pubkey = Pubkey.fromPublicKey(&my_keypair.public_key, false);

        while (verified_channel.receive()) |protocol_message| {
            // note: to recieve PONG messages (from a local spy node) from a PING
            // you need to modify: streamer/src/socket.rs
            // pub fn check(&self, addr: &SocketAddr) -> bool {
            //     return true;
            // }

            var message = protocol_message.message;
            var from_addr = protocol_message.from_addr;
            _ = from_addr;

            switch (message) {
                .PushMessage => |*push| {
                    const prune_packets = handle_push_message(
                        push[0],
                        push[1],
                        allocator,
                        crds_table,
                        my_keypair,
                        logger,
                    ) catch |err| {
                        logger.warnf("error handling push message: {s}", .{@errorName(err)});
                        continue;
                    };
                    defer prune_packets.deinit();

                    for (prune_packets.items) |packet| {
                        responder_channel.send(packet);
                    }
                },
                .PullResponse => |*pull| {
                    const values = pull[1];
                    const failed_insert_indexs = insert_crds_values(
                        allocator,
                        crds_table,
                        values,
                        logger,
                        CRDS_GOSSIP_PULL_CRDS_TIMEOUT_MS,
                    );
                    defer failed_insert_indexs.deinit();

                    // track failed inserts to use when constructing
                    // future pull requests
                    {
                        var buf = [_]u8{0} ** 2048;
                        const now = get_wallclock();

                        failed_pull_hashes_lock.lock();
                        defer failed_pull_hashes_lock.unlock();

                        for (failed_insert_indexs.items) |insert_index| {
                            const value = values[insert_index];
                            var bytes = try bincode.writeToSlice(&buf, value, bincode.Params.standard);
                            const value_hash = Hash.generateSha256Hash(bytes);

                            failed_pull_hashes.insert(value_hash, now);
                        }
                    }
                },
                .PullRequest => |*pull| {
                    var filter = pull[0];
                    var value = pull[1]; // contact info
                    const now = get_wallclock();

                    const crds_values = try pull_response.filter_crds_values(
                        allocator,
                        crds_table,
                        &value,
                        &filter,
                        100,
                        now,
                    );

                    // TODO: send them out as a pull response
                    _ = crds_values;
                },
                .PruneMessage => |*prune| {
                    const prune_msg: PruneData = prune[1];

                    const now = get_wallclock();
                    const prune_wallclock = prune_msg.wallclock;
                    const too_old = prune_wallclock < now -| CRDS_GOSSIP_PRUNE_MSG_TIMEOUT_MS;
                    if (too_old) {
                        continue;
                    }

                    const bad_destination = !prune_msg.destination.equals(&my_pubkey);
                    if (bad_destination) {
                        continue;
                    }

                    // update active set
                    const from_pubkey = prune_msg.pubkey;
                    active_set_lock.lock();
                    for (prune_msg.prunes) |origin| {
                        if (origin.equals(&my_pubkey)) {
                            continue;
                        }
                        active_set.prune(from_pubkey, origin);
                    }
                    active_set_lock.unlock();
                },
                .PongMessage => |*pong| {
                    _ = pong;
                },
                .PingMessage => |*ping| {
                    _ = ping;
                },
            }
        }
    }

    pub fn insert_crds_values(
        allocator: std.mem.Allocator,
        crds_table: *CrdsTable,
        values: []crds.CrdsValue,
        logger: *Logger,
        timeout: u64,
    ) std.ArrayList(usize) {
        var now = get_wallclock();

        crds_table.write();
        defer crds_table.release_write();

        var failed_insert_indexs = std.ArrayList(usize).init(allocator);
        for (values, 0..) |value, index| {
            const value_time = value.wallclock();
            const is_too_new = value_time > now +| timeout;
            const is_too_old = value_time < now -| timeout;
            if (is_too_new or is_too_old) {
                continue;
            }

            crds_table.insert(value, now) catch |err| {
                switch (err) {
                    CrdsError.OldValue => {
                        logger.debugf("failed to insert into crds: {any}", .{value});
                    },
                    CrdsError.DuplicateValue => {
                        logger.debugf("failed to insert into crds: {any}", .{value});
                    },
                    else => {
                        logger.debugf("failed to insert into crds with unkown error: {any}", .{err});
                    },
                }
                failed_insert_indexs.append(index) catch unreachable;
            };
        }

        return failed_insert_indexs;
    }
};

test "gossip.gossip_service: generate prune messages" {
    const allocator = std.testing.allocator;

    var kp = try KeyPair.create(null);
    var rng = std.rand.DefaultPrng.init(get_wallclock());
    var push_from = Pubkey.random(rng.random(), .{});

    var values = std.ArrayList(CrdsValue).init(allocator);
    defer values.deinit();
    for (0..10) |_| {
        try values.append(try CrdsValue.random(rng.random(), kp));
    }

    var crds_table = try CrdsTable.init(allocator);
    defer crds_table.deinit();

    var logger = Logger.init(std.testing.allocator, .debug);
    defer logger.deinit();
    logger.spawn();

    // insert contact info to send prunes to
    var contact_info = crds.LegacyContactInfo.random(rng.random());
    contact_info.id = push_from;
    var ci_value = try CrdsValue.initSigned(crds.CrdsData{
        .LegacyContactInfo = contact_info,
    }, kp);
    try crds_table.insert(ci_value, get_wallclock());

    var packets = try GossipService.handle_push_message(
        push_from,
        values.items,
        allocator,
        &crds_table,
        &kp,
        logger,
    );
    defer packets.deinit();
    try std.testing.expect(packets.items.len == 0);

    var prune_packets = try GossipService.handle_push_message(
        push_from,
        values.items,
        allocator,
        &crds_table,
        &kp,
        logger,
    );
    defer prune_packets.deinit();
    try std.testing.expect(prune_packets.items.len > 0);

    var packet = prune_packets.items[0];
    var protocol_message = try bincode.readFromSlice(
        allocator,
        Protocol,
        packet.data[0..packet.size],
        bincode.Params.standard,
    );
    defer bincode.free(allocator, protocol_message);

    var msg = protocol_message.PruneMessage;
    var prune_data = msg[1];
    try std.testing.expect(prune_data.destination.equals(&push_from));
    try std.testing.expect(prune_data.prunes.len == 10);
}

test "gossip.gossip_service: new pull messages" {
    const allocator = std.testing.allocator;

    var logger = Logger.init(std.testing.allocator, .debug);
    defer logger.deinit();
    logger.spawn();

    var crds_table = try CrdsTable.init(allocator);
    defer crds_table.deinit();

    var keypair = try KeyPair.create([_]u8{1} ** 32);
    var rng = std.rand.DefaultPrng.init(get_wallclock());

    for (0..20) |_| {
        var value = try CrdsValue.random(rng.random(), keypair);
        try crds_table.insert(value, get_wallclock());
    }

    var id = Pubkey.fromPublicKey(&keypair.public_key, true);
    var contact_info = crds.LegacyContactInfo.default(id);
    var value = try CrdsValue.initSigned(crds.CrdsData{
        .LegacyContactInfo = contact_info,
    }, keypair);

    const failed_pull_hashes = std.ArrayList(Hash).init(std.testing.allocator);
    var packets = try GossipService.new_pull_requests(
        allocator,
        &crds_table,
        &failed_pull_hashes,
        2,
        value,
        logger,
    );
    defer packets.deinit();

    try std.testing.expect(packets.items.len > 1);
    try std.testing.expect(!std.mem.eql(u8, &packets.items[0].data, &packets.items[1].data));
}

test "gossip.gossip_service: new push messages" {
    const allocator = std.testing.allocator;

    var crds_table = try CrdsTable.init(allocator);
    defer crds_table.deinit();

    // add some peers
    var rng = std.rand.DefaultPrng.init(get_wallclock());

    for (0..10) |_| {
        var keypair = try KeyPair.create(null);
        var value = try CrdsValue.random_with_index(rng.random(), keypair, 0); // contact info
        try crds_table.insert(value, get_wallclock());
    }

    var keypair = try KeyPair.create([_]u8{1} ** 32);
    var id = Pubkey.fromPublicKey(&keypair.public_key, false);
    var value = try CrdsValue.random(rng.random(), keypair);

    // set the active set
    var active_set = try ActiveSet.rotate(allocator, &crds_table, id, 0);
    defer active_set.deinit();
    std.debug.print("active set len: {d}\n", .{active_set.len});

    var push_queue = std.ArrayList(CrdsValue).init(allocator);
    defer push_queue.deinit();
    var mutex = std.Thread.Mutex{};

    try push_queue.append(value);
    try GossipService.drain_push_queue_to_crds_table(
        &crds_table,
        &push_queue,
        &mutex,
    );
    try std.testing.expect(crds_table.len() == 11);

    var active_set_lock: std.Thread.RwLock = .{};

    var cursor: usize = 0;
    var msgs = try GossipService.new_push_messages(
        allocator,
        &crds_table,
        &active_set,
        &active_set_lock,
        id,
        &cursor,
    );

    try std.testing.expectEqual(cursor, 11);
    try std.testing.expect(msgs.items.len > 0);
    msgs.deinit();

    msgs = try GossipService.new_push_messages(
        allocator,
        &crds_table,
        &active_set,
        &active_set_lock,
        id,
        &cursor,
    );

    try std.testing.expect(cursor == 11);
    try std.testing.expect(msgs.items.len == 0);
    msgs.deinit();
}

test "gossip.gossip_service: test packet verification" {
    const allocator = std.testing.allocator;

    var packet_channel = PacketChannel.init(allocator, 100);
    defer packet_channel.deinit();

    var verified_channel = ProtocolChannel.init(allocator, 100);
    defer verified_channel.deinit();

    var packet_verifier_handle = try Thread.spawn(.{}, GossipService.verify_packets, .{
        allocator,
        packet_channel,
        verified_channel,
    });

    var keypair = try KeyPair.create([_]u8{1} ** 32);
    var id = Pubkey.fromPublicKey(&keypair.public_key, true);

    var rng = std.rand.DefaultPrng.init(get_wallclock());
    var data = crds.CrdsData.random_from_index(rng.random(), 0);
    data.LegacyContactInfo.id = id;
    data.LegacyContactInfo.wallclock = 0;
    var value = try CrdsValue.initSigned(data, keypair);

    try std.testing.expect(try value.verify(id));

    var values = [_]crds.CrdsValue{value};
    const protocol_msg = Protocol{
        .PushMessage = .{ id, &values },
    };

    var peer = SocketAddr.init_ipv4(.{ 127, 0, 0, 1 }, 0);
    var from = peer.toEndpoint();

    var buf = [_]u8{0} ** PACKET_DATA_SIZE;
    var out = try bincode.writeToSlice(buf[0..], protocol_msg, bincode.Params{});
    var packet = Packet.init(from, buf, out.len);

    for (0..3) |_| {
        packet_channel.send(packet);
    }

    // send one which fails sanitization
    var value_v2 = try CrdsValue.initSigned(crds.CrdsData.random_from_index(rng.random(), 1), keypair);
    value_v2.data.EpochSlots[0] = crds.MAX_EPOCH_SLOTS;
    var values_v2 = [_]crds.CrdsValue{value_v2};
    const protocol_msg_v2 = Protocol{
        .PushMessage = .{ id, &values_v2 },
    };
    var buf_v2 = [_]u8{0} ** PACKET_DATA_SIZE;
    var out_v2 = try bincode.writeToSlice(buf_v2[0..], protocol_msg_v2, bincode.Params{});
    var packet_v2 = Packet.init(from, buf_v2, out_v2.len);
    packet_channel.send(packet_v2);

    // send one with a incorrect signature
    var rand_keypair = try KeyPair.create([_]u8{3} ** 32);
    var value2 = try CrdsValue.initSigned(crds.CrdsData.random_from_index(rng.random(), 0), rand_keypair);
    var values2 = [_]crds.CrdsValue{value2};
    const protocol_msg2 = Protocol{
        .PushMessage = .{ id, &values2 },
    };
    var buf2 = [_]u8{0} ** PACKET_DATA_SIZE;
    var out2 = try bincode.writeToSlice(buf2[0..], protocol_msg2, bincode.Params{});
    var packet2 = Packet.init(from, buf2, out2.len);
    packet_channel.send(packet2);

    for (0..3) |_| {
        var msg = verified_channel.receive().?;
        try std.testing.expect(msg.message.PushMessage[0].equals(&id));
    }

    var attempt_count: u16 = 0;
    while (packet_channel.buffer.items.len != 0) {
        std.time.sleep(std.time.ns_per_ms * 10);
        attempt_count += 1;
        if (attempt_count > 10) {
            try std.testing.expect(false);
        }
    }

    try std.testing.expect(packet_channel.buffer.items.len == 0);
    try std.testing.expect(verified_channel.buffer.items.len == 0);

    packet_channel.close();
    verified_channel.close();
    packet_verifier_handle.join();
}

test "gossip.gossip_service: process contact_info push packet" {
    const allocator = std.testing.allocator;
    var crds_table = try CrdsTable.init(allocator);
    defer crds_table.deinit();

    var verified_channel = ProtocolChannel.init(allocator, 100);
    defer verified_channel.deinit();

    var responder_channel = PacketChannel.init(allocator, 100);
    defer responder_channel.deinit();

    var logger = Logger.init(allocator, .debug);
    defer logger.deinit();
    logger.spawn();

    var failed_pull = HashTimeQueue.init();
    var failed_pull_lock = std.Thread.Mutex{};
    var kp = try KeyPair.create(null);
    var pk = Pubkey.fromPublicKey(&kp.public_key, false);

    var active_set = try ActiveSet.rotate(
        allocator,
        &crds_table,
        pk,
        0,
    );
    defer active_set.deinit();
    var active_set_lock = std.Thread.RwLock{};

    var packet_handle = try Thread.spawn(
        .{},
<<<<<<< HEAD
        GossipService.process_protocol_messages,
        .{
            allocator,
            &crds_table,
            &verified_channel,
            &responder_channel,
            &failed_pull,
            &failed_pull_lock,
            &active_set,
            &active_set_lock,
            &kp,
            logger,
        },
=======
        GossipService.process_packets,
        .{ allocator, &crds_table, verified_channel, logger },
>>>>>>> e7950d3f
    );

    // send a push message
    var id = pk;

    // new contact info
    var legacy_contact_info = crds.LegacyContactInfo.default(id);
    var crds_data = crds.CrdsData{
        .LegacyContactInfo = legacy_contact_info,
    };
    var crds_value = try crds.CrdsValue.initSigned(crds_data, kp);
    var values = [_]crds.CrdsValue{crds_value};
    const msg = Protocol{
        .PushMessage = .{ id, &values },
    };

    // packet
    const peer = SocketAddr.init_ipv4(.{ 127, 0, 0, 1 }, 8000).toEndpoint();
    const protocol_msg = ProtocolMessage{
        .from_addr = peer,
        .message = msg,
    };
    verified_channel.send(protocol_msg);

    // correct insertion into table
    var buf2: [100]crds.CrdsVersionedValue = undefined;
    std.time.sleep(std.time.ns_per_s);
    var res = try crds_table.get_contact_infos(&buf2);
    try std.testing.expect(res.len == 1);

    verified_channel.close();
    packet_handle.join();
}<|MERGE_RESOLUTION|>--- conflicted
+++ resolved
@@ -144,17 +144,13 @@
         var packet_handle = try Thread.spawn(.{}, Self.process_protocol_messages, .{
             self.allocator,
             &self.crds_table,
-<<<<<<< HEAD
-            &self.verified_channel,
-            &self.responder_channel,
+            self.verified_channel,
+            self.responder_channel,
             &self.failed_pull_hashes,
             &self.failed_pull_hashes_lock,
             &self.active_set,
             &self.active_set_lock,
             &self.cluster_info.our_keypair,
-=======
-            self.verified_channel,
->>>>>>> e7950d3f
             logger,
         });
 
@@ -1171,13 +1167,12 @@
 
     var packet_handle = try Thread.spawn(
         .{},
-<<<<<<< HEAD
         GossipService.process_protocol_messages,
         .{
             allocator,
             &crds_table,
-            &verified_channel,
-            &responder_channel,
+            verified_channel,
+            responder_channel,
             &failed_pull,
             &failed_pull_lock,
             &active_set,
@@ -1185,10 +1180,6 @@
             &kp,
             logger,
         },
-=======
-        GossipService.process_packets,
-        .{ allocator, &crds_table, verified_channel, logger },
->>>>>>> e7950d3f
     );
 
     // send a push message
