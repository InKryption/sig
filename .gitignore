--- conflicted
+++ resolved
@@ -1,7 +1,6 @@
 zig-cache/
 zig-out/
 data/
-<<<<<<< HEAD
 
 # unpacking test snapshots
 test_data/version
@@ -10,8 +9,6 @@
 test_data/tmp/
 index_storage/
 
-**/.DS_Store
-=======
 /gossip-dumps
-.DS_Store
->>>>>>> bdc5faa9
+
+**/.DS_Store